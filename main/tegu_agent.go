--- conflicted
+++ resolved
@@ -27,17 +27,13 @@
 				13 Jun 2014 : Corrected typo in warning message.
 				29 Sep 2014 : Better error messages from (some) scripts.
 				05 Oct 2014 : Now writes stderr from all commands even if good return.
-<<<<<<< HEAD
 				14 Jan 2014 : Added ssh-broker support. (bump to 2.0)
 				25 Feb 2015 : Added mirroring (version => 2.1), command line flags comment, and "mirrirwiz" handling.
-=======
-				14 Jan 2015 : Added ssh-broker support. (bump to 2.0)
 				27 Feb 2015 : Allow fmod to be sent to multiple hosts (steering).
 
 	NOTE:		There are three types of generic error/warning messages which have 
 				the same message IDs (007, 008, 009) and thus are generated through
 				dedicated functions rather than direct calls to Baa().
->>>>>>> c81e69b1
 */
 
 package main
@@ -64,11 +60,7 @@
 
 // globals
 var (
-<<<<<<< HEAD
-	version		string = "v2.1/12255"
-=======
-	version		string = "v2.0/12275"
->>>>>>> c81e69b1
+	version		string = "v2.1/13165"
 	sheep *bleater.Bleater
 	shell_cmd	string = "/bin/ksh"
 
