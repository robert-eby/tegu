// vi: sw=4 ts=4:

/*

	Mnemonic:	tegu
	Abstract:	The middle layer that sits between the cQoS and the openflow controller (Skoogi)
				providing an API that allows for the establishment and removal of network
				reserviations.

				Command line flags:
					-C config	-- config file that provides openstack credentials and maybe more
					-c chkpt	-- checkpoint file, last set of reservations
					-f host:port -- floodlight (SDNC) host:port
					-p port		-- tegu listen port (4444)
					-s cookie	-- super cookie
					-v			-- verbose mode

	Date:		20 November 2013
	Author:		E. Scott Daniels

	Mods:		20 Jan 2014 : Added support to allow a single VM in a reservation (VMname,any)
							+nnn time now supported on reservation request.
				10 Mar 2014 : Converted to per-path queue setting (ingress/egress/middle queues).
				13 Mar 2014 : Corrected 'bug' with setting pledges where both hosts connect to the 
							same switch. (bug was that it wasn't yet implemented.)
				03 Apr 2014 : Added endpoint support for reservations and flowmods.
				05 May 2014 : Changes to support merging gateways into the graph and for receiving
							responses back from the agent.
				13 May 2014 : Changes to support dscp-exit value supplied on reservation.
				16 May 2014 : Corrected bug with specifying the "exit" dscp value.
				18 May 2014 : Now supports cross tenant reservations.
				29 May 2014 : Now supports default openstack value propigation in config file.
				05 Jun 2014 : Added pause/resume ability.
				06 Jun 2014 : Added TLS/SSL support.
				09 Jun 2014 : Added token authorisation support for reservations.
				11 Jun 2014 : All paths option added-- reservation will be based on capacity over all
							paths between h1 and h2.
				16 Jun 2014 : Added abilityt to authorise privledged commands with a token generated using 
							the default (admin) user name given in the config file.
				17 Jun 2014 : Added support for transport ports on reservation host names. 
				25 Jun 2014 : Added user (project, tenant, whatever) level caps on each link (gak).
				07 Jul 2014 : Added refresh API request.
				15 Jul 2014 : Added support for parital reservation path when only one endpoint is given a
							valid token on the reservation request. 

	Trivia:		http://en.wikipedia.org/wiki/Tupinambis
*/

package main

import (
	"flag"
	"fmt"
	"os"
	"sync"
	"time"

	"forge.research.att.com/gopkgs/bleater"
	"forge.research.att.com/gopkgs/ipc"
	"forge.research.att.com/tegu/managers"
)

var (
	sheep *bleater.Bleater
)

func usage( version string ) {
	fmt.Fprintf( os.Stdout, "tegu %s\n", version )
	fmt.Fprintf( os.Stdout, "usage: tegu [-C config-file] [-c ckpt-file] [-f floodlight-host] [-p api-port] [-s super-cookie] [-v]\n" )
}

func main() {
	var (
<<<<<<< HEAD
		version		string = "v3.1/17154"		// CAUTION: there is also a version in the manager package that should be kept up to date
=======
		version		string = "v3.0/17184"		// CAUTION: there is also a version in the manager package that should be kept up to date
>>>>>>> 560ffc02
		cfg_file	*string  = nil
		api_port	*string			// command line option vars must be pointers
		verbose 	*bool
		needs_help 	*bool
		fl_host		*string
		super_cookie *string
		chkpt_file	*string

		// various comm channels for threads -- we declare them here so they can be passed to managers that need them
		nw_ch	chan *ipc.Chmsg		// network graph manager 
		//qm_ch	chan *ipc.Chmsg		// quantus manager
		rmgr_ch	chan *ipc.Chmsg		// reservation manager 
		osif_ch chan *ipc.Chmsg		// openstack interface
		fq_ch chan *ipc.Chmsg		// flow queue manager
		am_ch chan *ipc.Chmsg		// agent manager channel

		wgroup	sync.WaitGroup
	)

	sheep = bleater.Mk_bleater( 1, os.Stderr )
	sheep.Set_prefix( "main/3.0b" )

	needs_help = flag.Bool( "?", false, "show usage" )

	chkpt_file = flag.String( "c", "", "check-point-file" )
	cfg_file = flag.String( "C", "", "configuration-file" )
	fl_host = flag.String( "f", "", "floodlight_host:port" )
	api_port = flag.String( "p", "29444", "api_port" )
	super_cookie = flag.String( "s", "", "admin-cookie" )
	verbose = flag.Bool( "v", false, "verbose" )

	flag.Parse()									// actually parse the commandline

	if *needs_help {
		usage( version )
		os.Exit( 0 )
	}

	if( *verbose ) {
		sheep.Set_level( 1 )
	}
	sheep.Baa( 1, "tegu %s started", version )
	sheep.Baa( 1, "http api is listening on: %s", *api_port )

	if *super_cookie == "" {							// must have something and if not supplied this is probably not guessable without the code
		x := "20030217"	
		super_cookie = &x
	}

	nw_ch = make( chan *ipc.Chmsg )					// create the channels that the threads will listen to
	//qm_ch = make( chan *ipc.Chmsg, 128 )					
	fq_ch = make( chan *ipc.Chmsg, 128 )			// reqmgr will spew requests expecting a response (asynch) only if there is an error, so channel must be buffered
	am_ch = make( chan *ipc.Chmsg, 128 )			// agent manager channel
	rmgr_ch = make( chan *ipc.Chmsg, 256 );			// buffered to allow fq to send errors; should be more than fq buffer size to prevent deadlock
	osif_ch = make( chan *ipc.Chmsg )

	err := managers.Initialise( cfg_file, nw_ch, rmgr_ch, osif_ch, fq_ch, am_ch )		// specific things that must be initialised with data from main so init() doesn't work
	if err != nil {
		sheep.Baa( 0, "ERR: unable to initialise: %s\n", err ); 
		os.Exit( 1 )
	}

	//go managers.Quantus_mgr( qm_ch )
	go managers.Res_manager( rmgr_ch, super_cookie ); 						// manage the reservation inventory
	go managers.Osif_mgr( osif_ch )										// openstack interface; early so we get a list of stuff before we start network
	go managers.Network_mgr( nw_ch, fl_host )								// manage the network graph
	go managers.Agent_mgr( am_ch )
	go managers.Fq_mgr( fq_ch, fl_host ); 

	//TODO:  chicken and egg -- we need to block until network has a good graph, but we need the network reading from it's channel
	//       first so that if we are in Tegu-lite mode (openstack providing the graph) it can send the data to network manager 
	//		 must implement a 'have data' ping in network and loop here until the answer is yes.
	if *chkpt_file != "" {
		my_chan := make( chan *ipc.Chmsg )
		req := ipc.Mk_chmsg( )
	
		for {
			req.Response_data = 0
			req.Send_req( nw_ch, my_chan, managers.REQ_STATE, nil, nil )		// 'ping' network manager; it will respond after initial build
			req = <- my_chan												// block until we have a response back

			if req.Response_data.(int) == 2 {								// wait until we have everything in the network
				break
			}

			sheep.Baa( 1, "waiting for network to initialise before processing checkpoint file: %d", req.Response_data.(int)  )
			time.Sleep( 5 * time.Second )
		}

		sheep.Baa( 1, "network initialised, sending chkpt load request" )
		req.Send_req( rmgr_ch, my_chan, managers.REQ_LOAD, chkpt_file, nil )
		req = <- my_chan												// block until the file is loaded

		if req.State != nil {
			sheep.Baa( 0, "ERR: unable to load checkpoint file: %s: %s\n", *chkpt_file, req.State )
			os.Exit( 1 )
		}
	}

	go managers.Http_api( api_port, nw_ch, rmgr_ch )				// finally, turn on the HTTP interface after _everything_ else is running.

	wgroup.Add( 1 )					// forces us to block forever since no goroutine gets the group to dec when finished (they dont!)
	wgroup.Wait( )
	os.Exit( 0 )
}
<|MERGE_RESOLUTION|>--- conflicted
+++ resolved
@@ -71,11 +71,7 @@
 
 func main() {
 	var (
-<<<<<<< HEAD
-		version		string = "v3.1/17154"		// CAUTION: there is also a version in the manager package that should be kept up to date
-=======
-		version		string = "v3.0/17184"		// CAUTION: there is also a version in the manager package that should be kept up to date
->>>>>>> 560ffc02
+		version		string = "v3.1/17184"		// CAUTION: there is also a version in the manager package that should be kept up to date
 		cfg_file	*string  = nil
 		api_port	*string			// command line option vars must be pointers
 		verbose 	*bool
