// vi: sw=4 ts=4:

/*

	Mnemonic:	tegu
	Abstract:	The middle layer that sits between the cQoS and the openflow controller (Skoogi)
				providing an API that allows for the establishment and removal of network
				reserviations.

				Command line flags:
					-C config	-- config file that provides openstack credentials and maybe more
					-c chkpt	-- checkpoint file, last set of reservations
					-f host:port -- floodlight (SDNC) host:port
					-p port		-- tegu listen port (4444)
					-s cookie	-- super cookie
					-v			-- verbose mode

	Date:		20 November 2013
	Author:		E. Scott Daniels

	Mods:		20 Jan 2014 : Added support to allow a single VM in a reservation (VMname,any)
							+nnn time now supported on reservation request.
				10 Mar 2014 : Converted to per-path queue setting (ingress/egress/middle queues).
				13 Mar 2014 : Corrected 'bug' with setting pledges where both hosts connect to the
							same switch. (bug was that it wasn't yet implemented.)
				03 Apr 2014 : Added endpoint support for reservations and flowmods.
				05 May 2014 : Changes to support merging gateways into the graph and for receiving
							responses back from the agent.
				13 May 2014 : Changes to support dscp-exit value supplied on reservation.
				16 May 2014 : Corrected bug with specifying the "exit" dscp value.
				18 May 2014 : Now supports cross tenant reservations.
				29 May 2014 : Now supports default openstack value propigation in config file.
				05 Jun 2014 : Added pause/resume ability.
				06 Jun 2014 : Added TLS/SSL support.
				09 Jun 2014 : Added token authorisation support for reservations.
				11 Jun 2014 : All paths option added-- reservation will be based on capacity over all
							paths between h1 and h2.
				16 Jun 2014 : Added abilityt to authorise privledged commands with a token generated using
							the default (admin) user name given in the config file.
				17 Jun 2014 : Added support for transport ports on reservation host names.
				25 Jun 2014 : Added user (project, tenant, whatever) level caps on each link (gak).
				07 Jul 2014 : Added refresh API request.
				15 Jul 2014 : Added support for parital reservation path when only one endpoint is given a
							valid token on the reservation request.
				21 Jul 2014 : Fixed bug -- checkpoint not including user link caps
				29 Jul 2014 : Added mlag support.
				13 Aug 2014 : Changes to include network hosts in the list of hosts (incorporate library
							changes)
				15 Aug 2014 : Bug fix (201) and stack dump fix (nil ptr in osif).
				19 Aug 2014 : Bug fix (208) prevent duplicate tegu's from running on same host/port.
				20 Aug 2014 : Bug fix (210) shift dscp values properly in the match part of a flowmod.
				22 Aug 2014 : Added protocol support to steering. (steer)
				27 Aug 2014 : Fq-mgr changes to allow for metadata checking on flowmods.
				30 Aug 2014 : Pick up bug fix made to ostack library.
				03 Sep 2014 : Corrected bug in resmgr/fqmgr introduced with 27 Aug changes (transport type ignored).
				05 Sep 2014 : Tweak to link add late binding port to pick up the lbp when port < 0 rather than 0.
				08 Sep 2014 : Corrected bugs with tcp oriented proto steering (dest baesd). (steer)
				23 Sep 2014 : Support for rate limiting bridge
				29 Sep 2014 : Nil pointer exception (bug #216) corrected (gizmo change)
				30 Sep 2014 : Deal with odd hostnames that were being returned by ccp's version of openstack.
				09 Oct 2014 : Bug fix (228) -- don't checkpoint until all initialised.
				14 Oct 2014 : Rebuild to pick up library changes that get network 'hosts'
							as host only where OVS is running and not all network hosts.
				19 Oct 2014 : Added bidirectional bandwith support (bug 228). (version bump to 3.0.1 because of
							extra testing needed.)
				23 Oct 2014 : Added better diagnostics to the user regarding capacity rejection of reservation (bug 239)
				29 Oct 2014 : Corrected issue where vlan id was being set when both VMs are on the same switch (bug 242)
				30 Oct 2014 : Corrected bug with setting the source/dest flag for external IP addresses in flowmod req (bug 243)
				03 Nov 2014 : Merged steering and lite branches into steering branch; version bump to 3.2.
				04 Nov 2014 : Build to pick up ostack library change.
				10 Nov 2014 : Build to pick up ostack library change (small tokens).
				11 Nov 2014 : Change to support host name suffix in fqmgr.
				12 Nov 2014 : Change to strip phys host suffix from phys map.
				13 Nov 2014 : Correct out of bounds excpetion in fq-manager.
				17 Nov 2014 : Converted the openstack interface to a lazy update method rather than attempting to
							prefetch all of the various translation maps and then to keep them up to date.
				19 Nov 2014 : Correct bug in checkpoint path attachment to reservation.
				24 Nov 2014 : Floating IP address requirement for cross tenant reservations, and reservations between VM and an
							 external host has been modified.
				04 Dec 2014 : Uses enabled host list from ostack inteface.
				05 Dec 2014 : Added work round for keystone/privs token investigation issue in AIC once they started using LDAP.
				07 Dec 2014 : Corrected default tickler time for set intermediate queues.
				16 Dec 2014 : Corrected bugs in lazy update translation of VM ID to ip.
				08 Jan 2015 : Corrected a bug that was causing the wrong gateway to be slected as the endpoint for an
							external reservation.
				09 Jan 2015 : Augmented the 1/8 fix to not assume the subnet list is limited by project in the creds.
							Changes to allow for finding all IP addresses assigned to a VM, not just the first.
				16 Jan 2015 : Added support for mask on the transport port specification.
							Changed meta table flow-mod generation to happen with queue changes and to push only to nodes
							in the queue list rather than to all nodes.
				26 Jan 2015 : Corrected bug in fq_mgr that was causing inbound data to use meta marking in base+1 rather than base table.
				27 Jan 2015 : Allow bandwidth to be specified as a decimal (e.g 10.2M) on a reservation command.
				29 Jan 2015 : Changes to send fmod requests to the ssh-broker enabled agent.
				01 Feb 2015 : Corrected bug introduced when host name removed from fmod command (agents with ssh-broker change).
				09 Feb 2015 : Added work round to deal with OVS/openflow small hard timeout limit.
<<<<<<< HEAD
				10 Feb 2015 : Corrected bug with refresh.
				24 Feb 2015 : Added mirroring (version => 3.1.3).
=======
				10 Feb 2015 : Corrected bug with refresh. 
				18 Feb 2015 : Corrected bug with slice index and enabled both host name types on create queue list.
				11 Mar 2015 : Corrected bug in network manager causing coredump when gateway info missing on bleat message.
>>>>>>> a0ccdcba

	Version number "logic":
				3.0		- QoS-Lite version of Tegu
				3.0.1	- QoS-Lite version of Tegu with lazy openstack information gathering (17 Nov 2014)
				3.1		- QoS-Lite with steering added
				3.1.3	- QoS-Lite with steering and mirroring API added
				3.2		- QoS-Lite with steering and WACC support added
	Trivia:		http://en.wikipedia.org/wiki/Tupinambis
*/

package main

import (
	"flag"
	"fmt"
	"os"
	"sync"
	"time"

	"codecloud.web.att.com/gopkgs/bleater"
	"codecloud.web.att.com/gopkgs/ipc"
	"codecloud.web.att.com/tegu/managers"
)

var (
	sheep *bleater.Bleater
)

func usage( version string ) {
	fmt.Fprintf( os.Stdout, "tegu %s\n", version )
	fmt.Fprintf( os.Stdout, "usage: tegu [-C config-file] [-c ckpt-file] [-f floodlight-host] [-p api-port] [-s super-cookie] [-v]\n" )
}

func main() {
	var (
<<<<<<< HEAD
		version		string = "v3.1.3/13165"		// 3.1.x == steering branch version (.2 steering only, .3 steering+mirror)
=======
		version		string = "v3.0.2/13125"		// for usage and passed on manager initialisation so ping responds with this too.
>>>>>>> a0ccdcba
		cfg_file	*string  = nil
		api_port	*string						// command line option vars must be pointers
		verbose 	*bool
		needs_help 	*bool
		fl_host		*string
		super_cookie *string
		chkpt_file	*string

		// various comm channels for threads -- we declare them here so they can be passed to managers that need them
		nw_ch	chan *ipc.Chmsg		// network graph manager
		rmgr_ch	chan *ipc.Chmsg		// reservation manager
		osif_ch chan *ipc.Chmsg		// openstack interface
		fq_ch chan *ipc.Chmsg		// flow queue manager
		am_ch chan *ipc.Chmsg		// agent manager channel

		wgroup	sync.WaitGroup
	)

	sheep = bleater.Mk_bleater( 1, os.Stderr )
	sheep.Set_prefix( "main/3.0" )

	needs_help = flag.Bool( "?", false, "show usage" )

	chkpt_file = flag.String( "c", "", "check-point-file" )
	cfg_file = flag.String( "C", "", "configuration-file" )
	fl_host = flag.String( "f", "", "floodlight_host:port" )
	api_port = flag.String( "p", "29444", "api_port" )
	super_cookie = flag.String( "s", "", "admin-cookie" )
	verbose = flag.Bool( "v", false, "verbose" )

	flag.Parse()									// actually parse the commandline

	if *needs_help {
		usage( version )
		os.Exit( 0 )
	}

	if( *verbose ) {
		sheep.Set_level( 1 )
	}
	sheep.Baa( 1, "tegu %s started", version )
	sheep.Baa( 1, "http api is listening on: %s", *api_port )

	if *super_cookie == "" {							// must have something and if not supplied this is probably not guessable without the code
		x := "20030217"
		super_cookie = &x
	}

	nw_ch = make( chan *ipc.Chmsg, 128 )					// create the channels that the threads will listen to
	fq_ch = make( chan *ipc.Chmsg, 1024 )			// reqmgr will spew requests expecting a response (asynch) only if there is an error, so channel must be buffered
	am_ch = make( chan *ipc.Chmsg, 1024 )			// agent manager channel
	rmgr_ch = make( chan *ipc.Chmsg, 1024 );			// buffered to allow fq to send errors; should be more than fq buffer size to prevent deadlock
	osif_ch = make( chan *ipc.Chmsg, 1024 )

	err := managers.Initialise( cfg_file, &version, nw_ch, rmgr_ch, osif_ch, fq_ch, am_ch )		// specific things that must be initialised with data from main so init() doesn't work
	if err != nil {
		sheep.Baa( 0, "ERR: unable to initialise: %s\n", err );
		os.Exit( 1 )
	}

	go managers.Http_api( api_port, nw_ch, rmgr_ch )				// start early so we bind to port quickly, but don't allow requests until late
	go managers.Res_manager( rmgr_ch, super_cookie ); 				// manage the reservation inventory
	go managers.Osif_mgr( osif_ch )									// openstack interface; early so we get a list of stuff before we start network
	go managers.Network_mgr( nw_ch, fl_host )						// manage the network graph
	go managers.Agent_mgr( am_ch )
	go managers.Fq_mgr( fq_ch, fl_host );

	my_chan := make( chan *ipc.Chmsg )								// channel and request block to ping net, and then to send all sys up
	req := ipc.Mk_chmsg( )

	/*
		Block until the network is initialised. We need to do this so that when the checkpoint file is read reservations
		can be added without missing network pieces.  Even if there is no checkpoint file, or it's empty, blocking
		prevents reservation rejections because the network graph isn't in working order.  At the moment, with lazy
		udpating, the block is until we have a physical host map back from the agent world.  This can sometimes take
		a minute or two.
	*/
	for {																	// hard block to wait on network readyness
		req.Response_data = 0
		req.Send_req( nw_ch, my_chan, managers.REQ_STATE, nil, nil )		// 'ping' network manager; it will respond after initial build
		req = <- my_chan													// block until we have a response back

		if req.Response_data.(int) == 2 {									// wait until we have everything that the network needs to build a reservation
			break
		}

		sheep.Baa( 2, "waiting for network to initialise: need state 2, current state = %d", req.Response_data.(int)  )
		time.Sleep( 5 * time.Second )
	}

	if *chkpt_file != "" {
		sheep.Baa( 1, "network initialised, sending chkpt load request" )
		req.Send_req( rmgr_ch, my_chan, managers.REQ_LOAD, chkpt_file, nil )
		req = <- my_chan												// block until the file is loaded

		if req.State != nil {
			sheep.Baa( 0, "ERR: unable to load checkpoint file: %s: %s\n", *chkpt_file, req.State )
			os.Exit( 1 )
		}
	} else {
		sheep.Baa( 1, "network initialised, opening up system for all requests" )
	}

	req.Send_req( rmgr_ch, nil, managers.REQ_ALLUP, nil, nil )		// send all clear to the managers that need to know
	managers.Set_accept_state( true )								// http doesn't have a control loop like others, so needs this

	wgroup.Add( 1 )					// forces us to block forever since no goroutine gets the group to dec when finished (they dont!)
	wgroup.Wait( )
	os.Exit( 0 )
}<|MERGE_RESOLUTION|>--- conflicted
+++ resolved
@@ -93,14 +93,10 @@
 				29 Jan 2015 : Changes to send fmod requests to the ssh-broker enabled agent.
 				01 Feb 2015 : Corrected bug introduced when host name removed from fmod command (agents with ssh-broker change).
 				09 Feb 2015 : Added work round to deal with OVS/openflow small hard timeout limit.
-<<<<<<< HEAD
 				10 Feb 2015 : Corrected bug with refresh.
+				18 Feb 2015 : Corrected bug with slice index and enabled both host name types on create queue list.
 				24 Feb 2015 : Added mirroring (version => 3.1.3).
-=======
-				10 Feb 2015 : Corrected bug with refresh. 
-				18 Feb 2015 : Corrected bug with slice index and enabled both host name types on create queue list.
 				11 Mar 2015 : Corrected bug in network manager causing coredump when gateway info missing on bleat message.
->>>>>>> a0ccdcba
 
 	Version number "logic":
 				3.0		- QoS-Lite version of Tegu
@@ -136,11 +132,7 @@
 
 func main() {
 	var (
-<<<<<<< HEAD
-		version		string = "v3.1.3/13165"		// 3.1.x == steering branch version (.2 steering only, .3 steering+mirror)
-=======
-		version		string = "v3.0.2/13125"		// for usage and passed on manager initialisation so ping responds with this too.
->>>>>>> a0ccdcba
+		version		string = "v3.1.3/13175"		// 3.1.x == steering branch version (.2 steering only, .3 steering+mirror)
 		cfg_file	*string  = nil
 		api_port	*string						// command line option vars must be pointers
 		verbose 	*bool
