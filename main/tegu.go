// vi: sw=4 ts=4:

/*

	Mnemonic:	tegu
	Abstract:	The middle layer that sits between the cQoS and the openflow controller (Skoogi)
				providing an API that allows for the establishment and removal of network
				reserviations.

				Command line flags:
					-C config	-- config file that provides openstack credentials and maybe more
					-c chkpt	-- checkpoint file, last set of reservations
					-f host:port -- floodlight (SDNC) host:port
					-p port		-- tegu listen port (4444)
					-s cookie	-- super cookie
					-v			-- verbose mode

	Date:		20 November 2013
	Author:		E. Scott Daniels

	Mods:		20 Jan 2014 : Added support to allow a single VM in a reservation (VMname,any)
							+nnn time now supported on reservation request.
				10 Mar 2014 : Converted to per-path queue setting (ingress/egress/middle queues).
				13 Mar 2014 : Corrected 'bug' with setting pledges where both hosts connect to the
							same switch. (bug was that it wasn't yet implemented.)
				03 Apr 2014 : Added endpoint support for reservations and flowmods.
				05 May 2014 : Changes to support merging gateways into the graph and for receiving
							responses back from the agent.
				13 May 2014 : Changes to support dscp-exit value supplied on reservation.
				16 May 2014 : Corrected bug with specifying the "exit" dscp value.
				18 May 2014 : Now supports cross tenant reservations.
				29 May 2014 : Now supports default openstack value propigation in config file.
				05 Jun 2014 : Added pause/resume ability.
				06 Jun 2014 : Added TLS/SSL support.
				09 Jun 2014 : Added token authorisation support for reservations.
				11 Jun 2014 : All paths option added-- reservation will be based on capacity over all
							paths between h1 and h2.
				16 Jun 2014 : Added abilityt to authorise privledged commands with a token generated using
							the default (admin) user name given in the config file.
				17 Jun 2014 : Added support for transport ports on reservation host names.
				25 Jun 2014 : Added user (project, tenant, whatever) level caps on each link (gak).
				07 Jul 2014 : Added refresh API request.
				15 Jul 2014 : Added support for parital reservation path when only one endpoint is given a
							valid token on the reservation request.
				21 Jul 2014 : Fixed bug -- checkpoint not including user link caps
				29 Jul 2014 : Added mlag support.
				13 Aug 2014 : Changes to include network hosts in the list of hosts (incorporate library
							changes)
				15 Aug 2014 : Bug fix (201) and stack dump fix (nil ptr in osif).
				19 Aug 2014 : Bug fix (208) prevent duplicate tegu's from running on same host/port.
				20 Aug 2014 : Bug fix (210) shift dscp values properly in the match part of a flowmod.
				22 Aug 2014 : Added protocol support to steering. (steer)
				27 Aug 2014 : Fq-mgr changes to allow for metadata checking on flowmods.
				30 Aug 2014 : Pick up bug fix made to ostack library.
				03 Sep 2014 : Corrected bug in resmgr/fqmgr introduced with 27 Aug changes (transport type ignored).
				05 Sep 2014 : Tweak to link add late binding port to pick up the lbp when port < 0 rather than 0.
				08 Sep 2014 : Corrected bugs with tcp oriented proto steering (dest baesd). (steer)
				23 Sep 2014 : Support for rate limiting bridge
				29 Sep 2014 : Nil pointer exception (bug #216) corrected (gizmo change)
				30 Sep 2014 : Deal with odd hostnames that were being returned by ccp's version of openstack.
				09 Oct 2014 : Bug fix (228) -- don't checkpoint until all initialised.
				14 Oct 2014 : Rebuild to pick up library changes that get network 'hosts'
							as host only where OVS is running and not all network hosts.
				19 Oct 2014 : Added bidirectional bandwith support (bug 228). (version bump to 3.0.1 because of
							extra testing needed.)
				23 Oct 2014 : Added better diagnostics to the user regarding capacity rejection of reservation (bug 239)
				29 Oct 2014 : Corrected issue where vlan id was being set when both VMs are on the same switch (bug 242)
				30 Oct 2014 : Corrected bug with setting the source/dest flag for external IP addresses in flowmod req (bug 243)
				03 Nov 2014 : Merged steering and lite branches into steering branch; version bump to 3.2.
				04 Nov 2014 : Build to pick up ostack library change.
				10 Nov 2014 : Build to pick up ostack library change (small tokens).
				11 Nov 2014 : Change to support host name suffix in fqmgr.
				12 Nov 2014 : Change to strip phys host suffix from phys map.
				13 Nov 2014 : Correct out of bounds excpetion in fq-manager.
				17 Nov 2014 : Converted the openstack interface to a lazy update method rather than attempting to
							prefetch all of the various translation maps and then to keep them up to date.
				19 Nov 2014 : Correct bug in checkpoint path attachment to reservation.
				24 Nov 2014 : Floating IP address requirement for cross tenant reservations, and reservations between VM and an
							 external host has been modified.
				04 Dec 2014 : Uses enabled host list from ostack inteface.
				05 Dec 2014 : Added work round for keystone/privs token investigation issue in AIC once they started using LDAP.
				07 Dec 2014 : Corrected default tickler time for set intermediate queues.
				16 Dec 2014 : Corrected bugs in lazy update translation of VM ID to ip.
				08 Jan 2015 : Corrected a bug that was causing the wrong gateway to be slected as the endpoint for an
							external reservation.
				09 Jan 2015 : Augmented the 1/8 fix to not assume the subnet list is limited by project in the creds.
							Changes to allow for finding all IP addresses assigned to a VM, not just the first.
				16 Jan 2015 : Added support for mask on the transport port specification.
							Changed meta table flow-mod generation to happen with queue changes and to push only to nodes
							in the queue list rather than to all nodes.
				26 Jan 2015 : Corrected bug in fq_mgr that was causing inbound data to use meta marking in base+1 rather than base table.
				27 Jan 2015 : Allow bandwidth to be specified as a decimal (e.g 10.2M) on a reservation command.
				29 Jan 2015 : Changes to send fmod requests to the ssh-broker enabled agent.
				01 Feb 2015 : Corrected bug introduced when host name removed from fmod command (agents with ssh-broker change).
				09 Feb 2015 : Added work round to deal with OVS/openflow small hard timeout limit.
				10 Feb 2015 : Corrected bug with refresh.
				18 Feb 2015 : Corrected bug with slice index and enabled both host name types on create queue list.
				24 Feb 2015 : Added mirroring (version => 3.1.3).
				11 Mar 2015 : Corrected bug in network manager causing coredump when gateway info missing on bleat message.
<<<<<<< HEAD
				31 Mar 2015 : Added abilty to force a load of any specific project's VM data into the graph, or all that are
							known to Tegu. 
=======
				25 Mar 2015 : Added support for IPv6 in bandwidth reservations, and new bandwidth flow-mod script in the agent.
				03 Apr 2015 : Added role verification for graph and listhosts to allow any admin to submit these from afar.
>>>>>>> 348a9fdf

	Version number "logic":
				3.0		- QoS-Lite version of Tegu
				3.0.1	- QoS-Lite version of Tegu with lazy openstack information gathering (17 Nov 2014)
				3.1		- QoS-Lite with steering added
				3.1.3	- QoS-Lite with steering and mirroring API added
				3.2		- QoS-Lite with steering and WACC support added
	Trivia:		http://en.wikipedia.org/wiki/Tupinambis
*/

package main

import (
	"flag"
	"fmt"
	"os"
	"sync"
	"time"

	"codecloud.web.att.com/gopkgs/bleater"
	"codecloud.web.att.com/gopkgs/ipc"
	"codecloud.web.att.com/tegu/managers"
)

var (
	sheep *bleater.Bleater
)

func usage( version string ) {
	fmt.Fprintf( os.Stdout, "tegu %s\n", version )
	fmt.Fprintf( os.Stdout, "usage: tegu [-C config-file] [-c ckpt-file] [-f floodlight-host] [-p api-port] [-s super-cookie] [-v]\n" )
}

func main() {
	var (
<<<<<<< HEAD
		version		string = "v3.1.3/14015"		// 3.1.x == steering branch version (.2 steering only, .3 steering+mirror)
=======
		version		string = "v3.0.2/14035"		// for usage and passed on manager initialisation so ping responds with this too.
>>>>>>> 348a9fdf
		cfg_file	*string  = nil
		api_port	*string						// command line option vars must be pointers
		verbose 	*bool
		needs_help 	*bool
		fl_host		*string
		super_cookie *string
		chkpt_file	*string

		// various comm channels for threads -- we declare them here so they can be passed to managers that need them
		nw_ch	chan *ipc.Chmsg		// network graph manager
		rmgr_ch	chan *ipc.Chmsg		// reservation manager
		osif_ch chan *ipc.Chmsg		// openstack interface
		fq_ch chan *ipc.Chmsg		// flow queue manager
		am_ch chan *ipc.Chmsg		// agent manager channel

		wgroup	sync.WaitGroup
	)

	sheep = bleater.Mk_bleater( 1, os.Stderr )
	sheep.Set_prefix( "main/3.0" )

	needs_help = flag.Bool( "?", false, "show usage" )

	chkpt_file = flag.String( "c", "", "check-point-file" )
	cfg_file = flag.String( "C", "", "configuration-file" )
	fl_host = flag.String( "f", "", "floodlight_host:port" )
	api_port = flag.String( "p", "29444", "api_port" )
	super_cookie = flag.String( "s", "", "admin-cookie" )
	verbose = flag.Bool( "v", false, "verbose" )

	flag.Parse()									// actually parse the commandline

	if *needs_help {
		usage( version )
		os.Exit( 0 )
	}

	if( *verbose ) {
		sheep.Set_level( 1 )
	}
	sheep.Baa( 1, "tegu %s started", version )
	sheep.Baa( 1, "http api is listening on: %s", *api_port )

	if *super_cookie == "" {							// must have something and if not supplied this is probably not guessable without the code
		x := "20030217"
		super_cookie = &x
	}

	nw_ch = make( chan *ipc.Chmsg, 128 )					// create the channels that the threads will listen to
	fq_ch = make( chan *ipc.Chmsg, 1024 )			// reqmgr will spew requests expecting a response (asynch) only if there is an error, so channel must be buffered
	am_ch = make( chan *ipc.Chmsg, 1024 )			// agent manager channel
	rmgr_ch = make( chan *ipc.Chmsg, 1024 );			// buffered to allow fq to send errors; should be more than fq buffer size to prevent deadlock
	osif_ch = make( chan *ipc.Chmsg, 1024 )

	err := managers.Initialise( cfg_file, &version, nw_ch, rmgr_ch, osif_ch, fq_ch, am_ch )		// specific things that must be initialised with data from main so init() doesn't work
	if err != nil {
		sheep.Baa( 0, "ERR: unable to initialise: %s\n", err );
		os.Exit( 1 )
	}

	go managers.Http_api( api_port, nw_ch, rmgr_ch )				// start early so we bind to port quickly, but don't allow requests until late
	go managers.Res_manager( rmgr_ch, super_cookie ); 				// manage the reservation inventory
	go managers.Osif_mgr( osif_ch )									// openstack interface; early so we get a list of stuff before we start network
	go managers.Network_mgr( nw_ch, fl_host )						// manage the network graph
	go managers.Agent_mgr( am_ch )
	go managers.Fq_mgr( fq_ch, fl_host );

	my_chan := make( chan *ipc.Chmsg )								// channel and request block to ping net, and then to send all sys up
	req := ipc.Mk_chmsg( )

	/*
		Block until the network is initialised. We need to do this so that when the checkpoint file is read reservations
		can be added without missing network pieces.  Even if there is no checkpoint file, or it's empty, blocking
		prevents reservation rejections because the network graph isn't in working order.  At the moment, with lazy
		udpating, the block is until we have a physical host map back from the agent world.  This can sometimes take
		a minute or two.
	*/
	for {																	// hard block to wait on network readyness
		req.Response_data = 0
		req.Send_req( nw_ch, my_chan, managers.REQ_STATE, nil, nil )		// 'ping' network manager; it will respond after initial build
		req = <- my_chan													// block until we have a response back

		if req.Response_data.(int) == 2 {									// wait until we have everything that the network needs to build a reservation
			break
		}

		sheep.Baa( 2, "waiting for network to initialise: need state 2, current state = %d", req.Response_data.(int)  )
		time.Sleep( 5 * time.Second )
	}

	if *chkpt_file != "" {
		sheep.Baa( 1, "network initialised, sending chkpt load request" )
		req.Send_req( rmgr_ch, my_chan, managers.REQ_LOAD, chkpt_file, nil )
		req = <- my_chan												// block until the file is loaded

		if req.State != nil {
			sheep.Baa( 0, "ERR: unable to load checkpoint file: %s: %s\n", *chkpt_file, req.State )
			os.Exit( 1 )
		}
	} else {
		sheep.Baa( 1, "network initialised, opening up system for all requests" )
	}

	req.Send_req( rmgr_ch, nil, managers.REQ_ALLUP, nil, nil )		// send all clear to the managers that need to know
	managers.Set_accept_state( true )								// http doesn't have a control loop like others, so needs this

	wgroup.Add( 1 )					// forces us to block forever since no goroutine gets the group to dec when finished (they dont!)
	wgroup.Wait( )
	os.Exit( 0 )
}<|MERGE_RESOLUTION|>--- conflicted
+++ resolved
@@ -97,13 +97,10 @@
 				18 Feb 2015 : Corrected bug with slice index and enabled both host name types on create queue list.
 				24 Feb 2015 : Added mirroring (version => 3.1.3).
 				11 Mar 2015 : Corrected bug in network manager causing coredump when gateway info missing on bleat message.
-<<<<<<< HEAD
+				25 Mar 2015 : Added support for IPv6 in bandwidth reservations, and new bandwidth flow-mod script in the agent.
 				31 Mar 2015 : Added abilty to force a load of any specific project's VM data into the graph, or all that are
 							known to Tegu. 
-=======
-				25 Mar 2015 : Added support for IPv6 in bandwidth reservations, and new bandwidth flow-mod script in the agent.
 				03 Apr 2015 : Added role verification for graph and listhosts to allow any admin to submit these from afar.
->>>>>>> 348a9fdf
 
 	Version number "logic":
 				3.0		- QoS-Lite version of Tegu
@@ -139,11 +136,7 @@
 
 func main() {
 	var (
-<<<<<<< HEAD
-		version		string = "v3.1.3/14015"		// 3.1.x == steering branch version (.2 steering only, .3 steering+mirror)
-=======
-		version		string = "v3.0.2/14035"		// for usage and passed on manager initialisation so ping responds with this too.
->>>>>>> 348a9fdf
+		version		string = "v3.1.3/14035"		// 3.1.x == steering branch version (.2 steering only, .3 steering+mirror)
 		cfg_file	*string  = nil
 		api_port	*string						// command line option vars must be pointers
 		verbose 	*bool
