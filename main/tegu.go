--- conflicted
+++ resolved
@@ -147,11 +147,7 @@
 
 func main() {
 	var (
-<<<<<<< HEAD
-		version		string = "v3.2/11166a"		// wide area version
-=======
-		version		string = "v3.1.4/17135"		// 3.1.x == steering branch version (.2 steering only, .3 steering+mirror+lite)
->>>>>>> 34a64c94
+		version		string = "v3.2/17165"		// wide area version
 		cfg_file	*string  = nil
 		api_port	*string						// command line option vars must be pointers
 		verbose 	*bool
