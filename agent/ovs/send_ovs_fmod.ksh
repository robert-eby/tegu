#!/usr/bin/env ksh
# vi: ts=4 sw=4:

#	Mnemonic:	send_ovs_fmod
#	Abstract:	Sends a flowmod to the local switch assuming that the ovs-ofctl command is 
#				available.  
#
#				Late port binding for Q-Lite:
#				The switch port (inbound, -i, and output -o) can be either a real port
#				number or a MAC address for late binding. If it's a MAC address we'll 
#				send an ovs_sp2uuid command to the target host and look for the address
#				in the list and use that port. 
#
#				WARNING: this script uses a wildly different command line structure!!
#
#				DANGER:	With version 2.x OVS switch things round and options that were 
#					accepted as 'extensions' on the command line (metadata, goto_table, etc)
#					are now only accepted if the -O OpenFlow12 option is given. Further, this
#					option errors on older versions (before 1.10).  
#
#				Message tags for critical, error and warning messages (production monitoring)
#				have the constant identifier: QLTFSM followed by 3 digits to make a unique
#				tag. Do no duplicate, or reuse if one is deprecated. 
#
#				This script depends on kshell features that are either unavailable or broken
#				in bash or other shells. Do NOT attempt to execute this with bash.
#
#	Date:		9 April 2014
# 	Author: 	E. Scott Daniels
#
#	Mods:		25 Apr 2014 - Hacked to support running from a centralised host.
#				30 Apr 2014 - Added support to set type of service (diff serv) bit
#				03 May 2014 - added support to match type of service value.
#				13 May 2014 - Added ssh options to prevent prompts when new host tried
#				14 May 2014 - Corrected typo in -p and -P options.
#				15 May 2014 - Added resubmit support, dropped requirement that match had to be
#								non-empty.
#				16 May 2014 - Added metadata match/action support.
#				30 Jun 2014 - Added support for late binding on switch port (both -i and -o)
#				03 Jul 2014 - Changes to support the new OVS 2.x requirement that -O be used 
#						when specifying openflow options that are not 1.1.
#				15 Jul 2014 - Added protocol string support for -P options
#				27 Aug 2014 - Corrected bug with the drop action.
#				22 Sep 2014 - Added -b action option to bounce packet out on the receipt port.
#				24 Sep 2014 - Added ability to set vlan id based on a 'lookup'.
#						Corrected issue with cleanup of late binding data file from ovs_sp2uuid.
#				29 Sep 2014 - Added a retry to the vlan mapping logic if it doesn't find the 
#						indicated mac in the ovs data.
#				02 Oct 2014 - Corrected bug in retry logic when attempting to map a mac to vlan id
#				05 Oct 2014 - Added check such that no br-int flow-mods will be added unless br-rl
#						and the qosirlX port exist. 
#				06 Oct 2014 - Corrected missing line (then) accidently deleted from suss_vid.
#				22 Oct 2014 - Added cleanup before each exit.
#				10 Nov 2014 - Added connect timeout to ssh calls
#				12 Nov 2014 - Extended the connect timeout to 10s
#				17 Nov 2014	- Added timeouts on ssh commands to prevent "stalls" as were observed in pdk1.
#				04 Dec 2014 - Ensured that all crit/warn messages have a constant target host component.
#				04 Feb 2015 - Set initial value of rhost to "" to prevent ssh to localhost
#				09 Feb 2015 - Cap the hard timout to 18 hours to prevent ovs rejecting the flow-mod
#				13 Mar 2015 - Changed last attempt to set fmod to drop prototype information as that 
#								seems to get in the way with things like strip vlan.
#				18 Mar 2015 - if match -v option given, and vlan in ovs_sp2uuid data is < 0, then we assume
#								trunk and do not set it in flo mod rather than generating an error.
#				20 Mar 2015 - -V now accepts an optional mac addres and strips the vlan tag only if the
#								associated port is NOT a trunk (trinity).
#				27 Mar 2015 - Added IPv6 support.
<<<<<<< HEAD
#				07 Apr 2015 - Ensure correct behaviour if proto: given as prototype instead of proto:0.
=======
#				10 Apr 2015 - Correct typo in set address type function.
>>>>>>> 3918a1d0
# ---------------------------------------------------------------------------------------------------------

function logit
{
	echo "$(date "+%s %Y/%m/%d %H:%M:%S") $argv0: $@" >&2
}

function usage
{
	echo "$argv0 v1.2/13275"
	echo "usage: $argv0 [-h host] [-I] [-n] [-p priority] [-t hard-timeout] [--match match-options] [--action action-options] {add|del} cookie[/mask] switch-name"
	echo ""
}

function help
{
	usage
	echo "WARNING: this scrip uses a _radically_ non-traditional command line options syntax!"
	cat <<endKat

	General Options
		-b              (treat ovs as a backlevel, not all options may work successfully)
		-B              (test ovs for verion and warn if options might conflict with the version)
		-h host         (execute the ovs command(s) on the indicated host)
		-I				(ignore requirement for ingress rate limiting to exist on br-int)
		-n              (no execute mode)
		-p pri          (larger values are higher priority, matched first)
		-t seconds      (applies the hard timeout to the generated flow-mod when adding)
                        if set to 0, then no timeout is added to the flowmod.

	Match Options: 
	Each match option is followed by a single token parameter
		-6 Match on IPv6 traffic			(deefault is ipv4 traffic, implied if -D or -S supply a v6 address)
		-d data-layer-destination-address (mac)
		-D network-layer-dest-address (ip)
		-i input-switch-port                (late bindign applied if mac address or :ID is given)
		-m meta-value/mask                  (0x0/0x01 matches if low order bit is off)
		-p transport-port-src               (specify as udp:port or tcp:port)
		-P transport-port-dest              (specify as udp:port or tcp:port)
		-s data-layer-src                   (mac)
		-S network-layer-src                (ip)
		-t tunnel-id[/mask]
		-T type-of-service-value            (diffserv)
		-v vlan-tci
		
	Action Options:    (causes these fields to be changed where values are involved)
		-b output packet on the receipt port (bounce back)
		-d data-layer-destination-address   (mac address)
		-D network-layer-dest-address       (ip address)
		-e port:queue                       (enqueue on p:q)
		-m meta-value/mask                  (0x01/0x01 sets the low order bit)
		-N                                  (no output action)
		-o output on port                   (late binding applied if mac address given)
		-p transport-port-src               (specify as port)
		-P transport-port-dest              (specify as port)
		-q qnum	                            (queue normal port, specific queue)
		-r port	                            (resubmit with port)
		-R ([port],[table])                 (resubmit with port table)
		-s data-layer-src                   (mac)
		-S network-layer-src                (ip)
		-t tunnel-id
		-T n                                (diffserv/type of service)
		-v vlan-tci
		-V [mac]                            (strip vlan, if mac given, then strips only if mac is not a trunk
											if mac not given, then it does a hard strip; user beware)
	

	Hard timeout is used only for an add flow mod, and defaults to 60s if not set.  
	Cookie mask of -1 should be used when deleting and omitted when adding. 
	Switch name is the OVS name, not the mac address. 


	CAUTION:
    The order of actions supplied on the command line can be very significant
    especially when using either of the resubmit options.  For instance, to 
    set a temp value in DSCP, then resubmit across table 0, and then set a 
    final DSCP value and causing the packet to be written on the generic 
    priority queue (1), the action would be:
    -T 254 -R ,0 -T 128 -q 1 -n
    
    Something like this might be necessary to match other fmods in the same
    table without matching the current rule.  "Control" is returned to 
    this rule after matching, so a final output action of normal (-n) or output
    (-o) or enqueue (-e) should be supplied. The -n isn't needed above as this
    is the default.

	If the version of OVS installed is backlevel (earlier than 1.10) some of the 
	options may not be accepted and will likely cause OVS to reject the attempt to 
	install the flow mod. A backlevel OVS will NOT be tested for automatically; 
	the -B option should be used to force a test, and the -b option used if it is
	known that the version is old. 
endKat

}

# given an IP address return both the type (ip6 or ip4) and the needed match option 
# prefix nw or ipv6 that must be used on the OVS command line.
# accepts $1 as the address and echos the tokens to stdout
function addr_type
{
	case $1 in
		*:*:*)	echo "$ip6_type ipv6";;
		*.*.*)	echo "$ip4_type nw";;
		*)		logit "WRN: unrecognised address type, assuming ipv4: $1"
				echo "$ip4_type nw";;
	esac
}

# make a call to get data from the (remote) ovs if we haven't already
function get_ovs_data
{
	if [[ ! -s $ovs_data ]]
	then
		ovs_sp2uuid -a $rhost any >$ovs_data
	fi
}

# given a mac address, suss out the associated vlan id and echo it to stdout
# we search the data from ovs_sp2uuid which includes the mac address ($5)
# and the vlan id associated with it.
function suss_vid
{
	get_ovs_data			# get data if we haven't aready

	typeset	vid=-1
	typeset junk=""
	if [[ -n $1 ]]
	then
		awk -v need="$1" '
			/^port:/ {
				if( $5 == need )
				{
					print $7;
					exit( 0 );
				}
			}
		' $ovs_data | read vid junk
	fi

	if (( vid >= 0 ))
	then
		echo $vid
	fi
}

# check for the ingress rate limiting things. Returns good if both the rate limiting
# brige (br-rl) with a qosirlM port and a br-int port qosirlN all exist. 
function check_irl
{
	if (( ignore_irl ))		# safety valve for human operation and probably steering
	then
		return 0
	fi

	get_ovs_data

	awk -v rhost="${thost#* }" '	# rhost used only for log message if needed
		/switch:.*br-rl/ { 
			sw = "rl";
			have_rl = 1;
			next; 
		}

		/switch:.*br-int/ {
			sw = "int";
			next;
		}

		/switch:/{ sw = ""; next; }

		/port:.*qosirl[0-9]/ {
			have_veth[sw] = 1;
			port[sw] = $3
			next;	
		}

		END {
			if( have_rl && have_veth["int"] && have_veth["rl"] ) {
				print port["int"]			# output the br-rl port on the br-int side
				exit( 0 );
			}

			printf( "send_ovs_fmod: CRI: cannot find irl port or bridge in ovs data: br-rl %s, br-rl:qosirl %s, br-int:qosirl %s. target-host: %s   [QLTSFM000] \n", 
					have_rl ? "good" : "missing", have_veth["rl"] ? "good" : "missing", have_veth["int"] ? "good" : "missing", rhost ) >"/dev/fd/2";
			exit( 1 );
		}' $ovs_data | read irl_port junk

	rc=$?
	return $?			# do NOT put any commands between awk and return
}


# http://www.iana.org/assignments/protocol-numbers/protocol-numbers.xhtml
# accept a string (e.g. tcp, udp) and output the proper network protocol value. If
# string is unrecognised it's just put out as is
#
function str2nwproto
{
	case $1 in 
		icmp|ICMP)	echo "1";;
		tcp|TCP)	echo "6";;
		udp|UDP)	echo "17";;
		gre|GRE)	echo "47";;
		[1-9]*)		echo "$1";;
		*)			echo "WRN: protcol string $1 isn't recognised"
					echo "$1"
					;;
	esac
}


# accept a port, mac or special id (e.g. :qosirl0) as $1. If $1 is a mac address, then we attempt to find it
# in ovs_sp2uuid information and echo out the corresponding port. If a special ID is given, then that ID, without
# the leading : is epected to be listed as a port on a switch.
#	ovs_sp2uuid output we want has the form: 
#		switch: 000082e23ecd0e4d cd3ee281-ce07-4d0e-9350-f7faa43b6a91 br-int
#		port: 01f7f621-03ff-43e5-a183-c66151eae9d7 346 tap916a2d34-eb fa:de:ad:54:08:6b 916a2d34-ebdf-402e-bcb3-904b56011773
#		port: e3909c91-5d1a-4821-a12b-0130a62d456b 19 qosirl0   -1
function late_binding
{
	get_ovs_data

	if [[ $1 == *":"* ]]
	then
		typeset port=""
	
		awk -v mac=${1/#:/} ' 							# strip lead : from mac if it is :id
			/^switch:/ { sw = $4; next; }
			/^port:/ {
				if( $5 == mac || $4 == mac )			# match mac or port name (ID)
				 { 
					print sw, $3; 
					exit( 0 ) 
				}
			}
		'  $ovs_data | read lbswitch port				# CAUTION: lbswitch is global

		echo $port $lbswitch
	else
		echo $1
	fi
}


# -------------------------------------------------------------------------------------------

argv0="${0##*/}"

ovs_data=/tmp/PID$$.lbdata 	# spot to dump ovs output into

ip6_type="dl_type=0x86dd"
ip4_type="dl_type=0x0800"
arp_type="dl_type=0x8000"

check_level=0				# -B sets to force a check for backlevel version
backlevel_ovs=0				# -b sets to indicate backlevel (w/o test)
of_protolist="OpenFlow10,OpenFlow11,OpenFlow12,OpenFlow13"
of_shortprotolist="OpenFlow10,OpenFlow12,OpenFlow13"			# OpenFlow11 not suported on v1.10 
of_protoopt="-O"
backlevel_ovs=0
type="dl_type=0x0800"		# match only IPv4 traffic
mode="options"
output="normal"
match=""
ignore_irl=0				# -I will set to 1 and we'll not require br-rl and veth to set fmods on br-int
rhost=""					# parm for commands like ovs_sp2uuid that need to know; default to this host
thost="$(hostname)"
priority=200
ssh_host=""					# if -h given set to the ssh command needed to execute on the remote host
ssh_opts="-o ConnectTimeout=10 -o StrictHostKeyChecking=no -o PreferredAuthentications=publickey"	# we tollerate a bit more connect time wait here
hto="hard_timeout=60," 		# must have comma so we can ommit it if -t 0 on command line
if (( $( id -u ) ))
then
	sudo=sudo
fi

while [[ $1 == -* ]]
do
	case $1 in 
		--action)	mode="action"; shift; continue;;			 # must loop in case they didn't enter any mode based options options
		--match)	mode="match"; shift; continue;;
		--opt*)		mode="options"; shift; continue;;
	esac

	case $mode in
		options)
			case $1 in 
				-B)	check_level=1;;
				-b)	
					backlevel_ovs=1
					of_protolist="" 								# turn off OVS 1.10+ support for backlevel openflow 
					of_protoopt=""
					;;


				-h)	
					if [[ $2 != $thost &&  $2 != "localhost" ]]		# if a different host set up to run the command there
					then
						rhost="-h $2" 							# simple rhost for ovs_sp2uuid calls
						ssh_host="ssh -n $ssh_opts $2" 		# CAUTION: this MUST have -n since we don't redirect stdin to ssh
					fi
					shift
					;;

				-I)	ignore_irl=1;;
				-n)	sudo="echo noexec mode: ";;
				-p)	priority=$2; shift;;
				-t)	
					if(( $2 > 0 ))
					then
						if (( $2 > 3600 * 18 ))						# ovs has a limit of about 18h12m, so limit at 18
						then
							hto="hard_timeout=$(( 3600 * 18 )),"
						else
							hto="hard_timeout=$2,"
						fi
					else
						hto=""
					fi
					shift
					;;

				-T)	table="table=$2,"; shift;;

				-\?)	
						help
						exit 1
						;;

				*)		echo "unrecognised option: $1"
						usage
						exit 1
						;;
			esac
			;;

		match)
			case $1 in 
				-6) type="$ip6_type";;					# specific types (auto set if -S or -D given)
				-4) type="$ip4_type";;
				-a) type="$arp_type";;

				# WARNING:  these MUST have a trailing space when added to match!
				-d)	match+="dl_dst=$2 "; shift;;		# ethernet mac change of dest
				-D)	addr_type $2 | read type mo junk		# set type, and determine the proper ovs match option based on address
					match+="${mo}_dst=$2 "
					logit "dest match set to: ${mo}_src=$2"
					shift
					;;

				-i)	late_binding $2 |read p s			# if mac or ID given, suss out the port/switch else get just port
					lbswitch=$s
					match+="in_port=$p " 
					shift
					;;

				-m)	warn=1; match+="metadata=$2 "; shift;;
				-p)	match+="nw_proto=$( str2nwproto ${2%%:*} ) " 		# get protocol:port for src
					if [[ ${2##*:} != "0"  && ${2##*:} != "" ]]			# assume udp:  is same as udp:0
					then
						match+="tp_src=${2##*:} " 
					fi
					shift
					;;

				-P) match+="nw_proto=$( str2nwproto ${2%%:*} ) "		# get protocol:port for dest
					if [[ ${2##*:} != "0"  && ${2##*:} != "" ]]			# assume proto:  is same as proto:0
					then
						match+="tp_dst=${2##*:} " 
					fi
					shift
					;;

				-s)	match+="dl_src=$2 "; shift;;
				-S)	addr_type $2 | read type mo junk			# set type, and determine the proper ovs match option based on address
					match+="${mo}_src=$2 "
					logit "source match set to: ${mo}_src=$2"
					shift
					;;

				-t)	match+="tun_id=$2 "; shift;;		# id[/mask]
				-T) match+="nw_tos=$2 "; shift;;
				-v)	match+="vlan_tci=${2} "; shift;; 			# vlan[/mask]

				*)	echo "unrecognised match option: $1  [FAIL]"
					exit 1
					;;
			esac
			;;

		action)
			case $1 in 
											# WARNING:  strings MUST have a trailing space when added to action!
				-b) output="in_port";;						# bounce back on the port that the packet was recevied
				-d)	action+="mod_dl_dst:$2 "; shift;;		# ethernet mac change of dest
				-D)	action+="mod_nw_dst:$2 "; shift;;		# network (ip) address change of dest
				-e)	action+="enqueue:$2 "; shift;;		# port:queue
				-g)	warn=1; goto="goto_table:$2 "; shift;;
				-m)	warn=1; meta+="write_metadata:$2 "; shift;;
				-n) output="normal ";;
				-N)	output="";;							# no output action
				-o)	late_binding $2 | read p s			# if mac given, suss out the port/swtich, else pick up the port
					lbswitch=$s
					output="output:$p "
					shift
					;;

				-p)	action+="mod_tp_src:$2 "; shift;;	# modify the transport (udp/tcp) src port 
				-P) action+="mod_tp_dst:$2 "; shift;;	# mod the transport (udp/tcp) port 
				-q)	action+="set_queue:$2 "; shift;;	# special ovs set queue 
				-r) action+="resubmit $2 "; shift;;
				-R) 									# $2 should be table,port or ,port or table
					if [[ -z $ssh_host ]]
					then
						action+="resubmit($2) "; 
					else
						action+="resubmit'($2)' "; 		# must quote if sending via ssh
					fi
					shift
					;;			

				-s)	action+="mod_dl_src:$2 "; shift;;
				-S)	action+="mod_nw_src:$2 "; shift;;
				-t)	action+="set_tunnel:$2 "; shift;;
				-T) action+="mod_nw_tos:$2 "; shift;;
				-v)	
					vid="${2%%/*}"						# strip off if id/priority given
					vpri="${2##*/}"						# snag the priority if there
					if [[ $vid == *":"* ]]				# a mac address for us to look up in ovs and dig the assigned vlan tag
					then
						vid=$( suss_vid $vid )
						if [[ -z $vid ]]				# we've seen instances where we didn't get a complete list from the remote
						then							# pause slightly and retry once
							echo "mac not found in ovs output, resetting and retrying"
							rm -f $ovs_data				# force a re-read of the data
							sleep 3
							vid="${2%%/*}"						# strip off if id/priority given
							vid=$( suss_vid $vid )
						fi
						if [[ -n $vid ]] && (( vid >= 0 ))		# -1 we assume is a trunk and we don't set anything in that case
						then
							action+="mod_vlan_vid:$vid "	# save the value found
						else
							#logit "CRI: unable to map mac to vlan id: $2 on target-host: ${thost#* }	[FAIL] [QLTSFM002]"
							#cat $ovs_data >&2
							#exit 1
							logit "valid vlan id not found ($vid) for $2, assuming trunk port and not setting id in flowmod"
							vpri=""
						fi
					else
						action+="mod_vlan_vid:$vid"			# just save it
					fi
					if [[ $2 == *"/"*   &&  -n $vpri ]]		# priority given, and not nixed b/c it's a trunk
					then
						action+="mod_vlan_pcp${2##*/} "	# prioritys can be 0-7 
					fi

					shift
					;;

				-V)										# accept -V or -V mac (not standard, but nothing about this command line is!)
					if [[ $2 == *":"* ]]
					then
						svid=$( suss_vid $vid )
						if (( svid >= 0 ))				# if port has a vlan id, then safe to strip, otherwise it's a trunk and must NOT strip it
						then
							action+="strip_vlan "
							of_protolist="OpenFlow10"	 # ovs won't acccept strip vlan if prototype options are supplied other than 1.0
						fi

						shift
					else
						action+="strip_vlan "
						of_protolist="OpenFlow10"		 # ovs won't acccept strip vlan if prototype options are supplied other than 1.0
					fi
					;;

				-X)	output="drop ";;	
		
				*)	echo "unrecognised action option: $1  [FAIL]"
					exit 1
					;;
			esac
	esac

	shift
done


if (( check_level ))
then
	timeout 10 $ssh_host $sudo ovs-ofctl --version | awk '/Open vSwitch/ { split( $NF, a, "." ); if( a[1] > 2 || (a[0] == 1 && a[2] > 9) ) print "new"; else print "old" }' | read x
	if [[ $x == "old" ]]
	then 
		backlevel_ovs=1
		of_protolist=""
		of_protoopt=""
	fi
fi

if (( backlevel_ovs )) && (( warn ))
then
	echo "WARNING: selected options may not be compatable with the version of OVS that is installed"
fi


# remaining parameters should be {add|del} cookie switch; switch can be omitted in the case of
# late binding as it will be set by the ovs_sp2uuid search.

case $1 in 
	add)				# $2 is cookie, and we use $3 only if we didn't get a latebinding port
		if [[ ${lbswitch:-$3} == "br-int" ]]		# must ensure that ingress rate limiting is on for br-int fmods
		then
			if ! check_irl
			then
				rm -f /tmp/PID$$.*
				exit 1		# error msg written in function, so just exit bad here
			fi
		fi

		if [[ -n $match ]]
		then
			match="${match// /,}"		# add commas
		fi

		action="${action}${meta}${goto}$output"		# bang them all into one (goto/meta must be last)
		action="${action% }"						# remove trailing blank

		if (( !backlevel_ovs ))
		then
			timeout 20 $ssh_host $sudo ovs-vsctl set bridge ${lbswitch:-$3} protocols=$of_protolist 2>/dev/null		# ignore errors; we retry after 1st error and retry will spill guts if needed
			if (( $? != 0 ))
			then
				sleep 1
				timeout 20  $ssh_host $sudo ovs-vsctl set bridge ${lbswitch:-$3} protocols=$of_shortprotolist
				if (( $? != 0 ))
				then
					echo "unable to set protocols for brige: ${lbswitch:-$3} on ${thost#* }" >&2
					rm -f /tmp/PID$$.*
					exit 1
				else
					echo "retried protocol with shorter list: $of_shortprotolist on ${thost#* }  [OK]"
				fi
			fi
		fi

		fmod="${hto}${table}cookie=$2,$type,${match}priority=$priority,action=${action// /,}"
		tries=5
		rc=1
		while (( tries > 0 )) &&  (( rc != 0 ))
		do
			timeout 15 $ssh_host $sudo ovs-ofctl $of_protoopt $of_protolist add-flow ${lbswitch:-$3} "$fmod"
			rc=$?
			(( tries-- ))

			if (( tries == 1 ))				# last try without prototype options as we've seen ovs reject some things (strip vlan) with options set
			then
				logit "making last attempt to set flow-mod without any -O options to ovs"	
				of_protolist=""
				of_protoopt=""
			fi
			if (( rc ))
			then
				logit "set ovs flow-mod failed; pausing before retry"
				sleep 1
			fi
		done

		if (( rc != 0 ))
		then
			logit "CRI: unable to insert flow mod on target-host: ${thost% *}  [QLTSFM001]"
		fi
		rm -f /tmp/PID$$.*
		exit $rc
		;;

	del)
		match="${match% }"					# must ditch trailing space
		if [[ $2 != *"/"* ]]
		then
			cookie="${2}/-1"				# match cookie exactly
		else
			cookie="$2"						# assume caller added a mask
		fi

		ver=$( timeout 15 $ssh_host $sudo ovs-ofctl --version |head -1 )
		ver="${ver##* }"
		case $ver in 
			1.[0-7].*)	backlevel_ovs=1; of_protoopt=""; of_protolist="";;
			1.[8-9].*)	backlevel_ovs=0; of_protoopt=""; of_protolist="";;
			1.1[0-1].*)	backlevel_ovs=0;;
			2.*)		backlevel_ovs=0;;
		esac

		if (( backlevel_ovs ))
		then
			fmod="$type,${match// /,}"		# old ovs cannot handle cookie on delete
		else
			fmod="cookie=$cookie,$type,${match// /,}"
		fi

		timeout 15 $ssh_host $sudo ovs-ofctl $of_protoopt $of_protolist del-flows ${lbswitch:-$3} "$fmod"
		if (( $? != 0 ))
		then
			logit "unable to delete flow mod on ${thost#* }: $fmod		[FAIL]"
		fi
		rm -f /tmp/PID$$.*
		exit $?
		;;
	
	*)	logit "operation (${1:-not found on command line}) is not supported  (expected {add|del})    [FAIL]"
		usage
		echo "execute $argv0 -? for a detailed help page"
		rm -f /tmp/PID$$.*
		exit 1
		;;
esac


rm -f /tmp/PID$$.*
exit 0<|MERGE_RESOLUTION|>--- conflicted
+++ resolved
@@ -64,11 +64,8 @@
 #				20 Mar 2015 - -V now accepts an optional mac addres and strips the vlan tag only if the
 #								associated port is NOT a trunk (trinity).
 #				27 Mar 2015 - Added IPv6 support.
-<<<<<<< HEAD
 #				07 Apr 2015 - Ensure correct behaviour if proto: given as prototype instead of proto:0.
-=======
 #				10 Apr 2015 - Correct typo in set address type function.
->>>>>>> 3918a1d0
 # ---------------------------------------------------------------------------------------------------------
 
 function logit
