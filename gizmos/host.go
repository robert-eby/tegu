// vi: sw=4 ts=4:

/*

	Mnemonic:	host
	Abstract:	manages a host in the network
	Date:		25 November 2013
	Author:		E. Scott Daniels

	Note:		If the network is split (not all switches are being controlled by 
				floodlight, then a host might show multiple connections: one on the 
				switch that it is truly connectted to, and one for each switch that
				has an 'entry point' (likely a link to an uncontrolled switch) for 
				the host.  At the moment, it does not appear that it is possible to 
				map the IP address to the switch/port as the list of IPs and the list
				of attachment points seem not to be ordered.

	Mod:		29 Jun 2014 - Changes to support user link limits.
*/

package gizmos

import (
	//"bufio"
	"fmt"
	//"os"
	//"strings"
	//"time"
)

// --------------------------------------------------------------------------------------
/*
	defines a host
*/
type Host struct {
<<<<<<< HEAD
	vmid	string			// id given to the host by the virtualisation manager (ostack etc.)
=======
	vmid	*string			// id given to host by virtulation manager (e.g. ostack)
>>>>>>> 618c84f4
	mac		string
	ip4		string
	ip6		string
	conns	[]*Switch		// the switches that it connects to (see note)
	ports	[]int			// ports match with Switch entries
	cidx	int
}

/*
	constructor
*/
func Mk_host( mac string, ip4 string, ip6 string ) (h *Host) {

	h = &Host { 
		mac:	mac,
		ip4:	ip4,
		ip6:	ip6,
		cidx:	0,
	}

	h.conns = make( []*Switch, 5 )
	h.ports = make( []int, 5 )

	return
}

/*
	Destruction
*/
func ( h *Host ) Nuke() {
	h.conns = nil
	h.ports = nil
}

/*
	Adds the vmid to the host (usually not known at mk time, so it's not a part of the mk process.
*/
func (h *Host) Add_vmid( vmid *string ) {
	h.vmid = vmid
}

/*
	allows more switches to be added
*/
func (h *Host) Add_switch( sw *Switch, port int ) {
	var (
		new_conns	[]*Switch
		new_ports	[]int
	)

	if h.cidx >= len( h.conns ) {						// out of room, extend and copy to new
		new_conns = make( []*Switch, h.cidx + 10 )
		new_ports = make( []int, h.cidx + 10 )
		for i := 0; i < h.cidx; i++ {
			new_conns[i] = h.conns[i]
			new_ports[i] = h.ports[i]
		}	
		h.conns = new_conns
		h.ports = new_ports
	}

	h.conns[h.cidx] = sw; 
	h.ports[h.cidx] = port
	h.cidx++
}

/*
	Return the ith switch and associated port from the connections list
	Allows an owner of the object to iterate over the switches without 
	having to have direct access to the lists.
*/
func (h *Host) Get_switch_port( i int ) ( s *Switch, p int ) {
	s = nil
	p = -1

	if i < len( h.conns ) {
		s = h.conns[i]
		p = h.ports[i]
	}

	return
}

/*
	Returns the port the host is 'attached to' for the given switch.
	In a disjoint network attached might not be true, but it's the 
	port that the switch should write traffic on destined for the host.
*/
func (h *Host) Get_port( s *Switch ) ( int ) {
	var p int

	for p = 0; p < h.cidx; p++ {
		if h.conns[p] == s {
			return h.ports[p]
		}
	}

	p = -1
	return p
}

/*
	Drives the callback function for each switch/port combination that we have in our list. 
	Data is the user data that is passed in that the callback function may need to process. 
func (h *Host) Iterate_switch_port( data interface{}, cb func( *Switch, int, interface{} ) )  {
	for i := 0; i < h.cidx; i++ {
		cb( h.switch, h.port, data )
	}
}
*/

/*
	Return both IP address strings or nil
*/
func ( h *Host ) Get_addresses( ) ( ip4 *string, ip6 *string ) {
	ip4 = &h.ip4
	ip6 = &h.ip6
	return
}

/*
	Return the number of connections
*/
func ( h *Host ) Get_nconns( ) ( int ) {
	return h.cidx
}

/*
	return a pointer to the string that has the mac address
*/
func (h *Host) Get_mac( ) (s *string) {
	return &h.mac
}

/*
	generate a string of the basic info
*/
func (h *Host) To_str( ) ( s string ) {
	s = fmt.Sprintf( "{ host: %s ",  h.mac )
	if h.ip4 != "" {
		s += fmt.Sprintf( "ip4: %s ",  h.ip4 )
	}
	if h.ip6 != "" {
		s += fmt.Sprintf( "ip6: %s ",  h.ip6 )
	}

	if h.cidx > 0 {
		s += fmt.Sprintf( " connections [ " )
		for i := 0; i < h.cidx; i++ {
			if h.conns[i] != nil {
				id := h.conns[i].Get_id()
				if id != nil {
					s += fmt.Sprintf( "%s ", *id )
				}
			} else {
				s += "==nil-connection== "
			}
		}
		s += "]"
	}

	return
}

/*
	jsonise the whole object
*/
func (h *Host) To_json( ) ( s string ) {
	var (
		sep string = ""
	)

	if h == nil {
		s = `{ "mac": "null-host" } `
		return
	}

	if h.vmid != nil {
		s = fmt.Sprintf( `{ "vmid": %q, "mac": %q`, *h.vmid, h.mac )
	} else {
		s = fmt.Sprintf( `{ "vmid": "missing", "mac": %q`, h.mac )
	}

	if h.ip4 != "" {
		s += fmt.Sprintf( `, "ip4": %q`,  h.ip4 )
	}
	if h.ip6 != "" {
		s += fmt.Sprintf( `, "ip6": %q`,  h.ip6 )
	}

	if h.cidx > 0 {
		s += fmt.Sprintf( `, "connections": [ ` )
		for i := 0; i < h.cidx; i++ {
			s += fmt.Sprintf( `%s%q`, sep, *(h.conns[i].Get_id()) )
			sep = ","
		}
		s += "] "
	}

	if h.cidx > 0 {
		sep = ""
		s += fmt.Sprintf( `, "ports": [ ` )
		for i := 0; i < h.cidx; i++ {
			s += fmt.Sprintf( "%s%d", sep, h.ports[i] )
			sep = ","
		}
		s += "] "
	}

	s += "}"

	return
}

/*
	generate json output that describes each swtitch/port combination that this host has. 
*/
func (h *Host) Ports2json( ) ( s string ) {
	var (
		sep string = ""
	)

	s = fmt.Sprintf( `{ "host": { "ip4": %q, "mac": %q, "conns": [`, h.ip4, h.mac )
	for i := 0; i < h.cidx; i++ {
		if h.conns[i] != nil {
			sname := h.conns[i].Get_id()
			s += fmt.Sprintf( `%s { "switch": %q, "port": %d }`, sep, *sname, h.ports[i] )
			sep = ","; 
		}
	}

	s += fmt.Sprintf( `] } }` )
	return
}<|MERGE_RESOLUTION|>--- conflicted
+++ resolved
@@ -33,11 +33,7 @@
 	defines a host
 */
 type Host struct {
-<<<<<<< HEAD
-	vmid	string			// id given to the host by the virtualisation manager (ostack etc.)
-=======
 	vmid	*string			// id given to host by virtulation manager (e.g. ostack)
->>>>>>> 618c84f4
 	mac		string
 	ip4		string
 	ip6		string
