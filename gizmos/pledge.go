// vi: sw=4 ts=4:

/*

	Mnemonic:	pledge
	Abstract:	"object" that manages a pledge (reservation).
	Date:		20 November 2013
	Author:		E. Scott Daniels

	Mods:		08 Jan 2014 - Corrected bug that wasn't rejecting a pledge if the expiry time was < 0.
				11 Feb 2014 - Added better doc to some functions and we now save the queue id in
							the checkpoint file.
				13 May 2014 - Added support to enable an exit dscp value on a reservation.
				05 Jun 2014 - Added support for pause.
				20 Jun 2014 - Corrected bug that allowed future start time with an earlier expry time
							to be accepted.
				07 Jul 2014 - Added clone function.
				24 Sep 2014 - Support for keep/delete toggle for dscp values
				16 Jan 2014 - Conversion of transport port information to string to allow for mask.
<<<<<<< HEAD
				17 Feb 2015 - Added mirroring
=======
				24 Feb 2015 - Corrected to_json reference of tpport values (pointers, not strings)
>>>>>>> c81e69b1
*/

package gizmos

import (
	//"bufio"
	"encoding/json"
	//"flag"
	"fmt"
	//"io/ioutil"
	//"html"
	//"net/http"
	//"os"
	"strings"
	"time"

	//"codecloud.web.att.com/gopkgs/clike"
)

type Pledge struct {
	host1		*string
	host2		*string
	protocol	*string		// tcp/udp:port (for steering)
	tpport1		*string		// transport port number or 0 if not defined
	tpport2		*string		// thee match h1/h2 respectively
	commence	int64
	expiry		int64
	bandw_in	int64		// bandwidth to reserve inbound to host1
	bandw_out	int64		// bandwidth to reserve outbound from host1
	dscp		int			// dscp value that should be propigated
	dscp_koe	bool		// true if the dscp value should be kept when a packet exits the environment
	id			*string		// name that the client can use to manage (modify/delete)
	qid			*string		// name that we'll assign to the queue which allows us to look up the pledge's queues
	usrkey		*string		// a 'cookie' supplied by the user to prevent any other user from modifying
	path_list	[]*Path		// list of paths that represent the bandwith and can be used to send flowmods etc.
	pushed		bool		// set when pledge has been pushed into the openflow environment (skoogi)
	paused		bool		// set if reservation has been paused

	mbox_list	[]*Mbox		// list of middleboxes if the pledge is a steering pledge
	mbidx		int			// insertion point into mblist
	ptype		int			// pledge type from gizmos PT_ constants.
}

/*
	A work struct used to decode a json string using Go's json package which requires things to
	be exported (boo). We need this to easily parse the json saved in the checkpoint file.
	We assume that host1/2 are saved _with_ trailing :port and thus we don't explicitly save/restore
	the tp port fields.  The conversion from checkpoint value to full struct will split them off.
*/
type Json_pledge struct {
	Host1		*string
	Host2		*string
	Protocol	*string
	Commence	int64
	Expiry		int64
	Bandwin		int64
	Bandwout	int64
	Dscp		int
	Dscp_koe	bool
	Id			*string
	Qid			*string
	Usrkey		*string
	Ptype		int
	Mbox_list	[]*Mbox
}

// ---- private -------------------------------------------------------------------
/*
	Adjust window. Returns a valid commence time (if earlier than now) or 0 if the
	time window is not valid.
*/
func adjust_window( commence int64, conclude int64 ) ( adj_start int64, err error ) {

	now := time.Now().Unix()
	err = nil

	if commence < now {				// ajust forward to better play with windows on the paths
		adj_start = now
	} else {
		adj_start = commence
	}

	if conclude <= adj_start {						// bug #156 fix
		err = fmt.Errorf( "bad expiry submitted, already expired: now=%d expiry=%d", now, conclude );
		obj_sheep.Baa( 2, "pledge: %s", err )
		return
	}

	return
}

// ---- public -------------------------------------------------------------------

/*
	Constructor; creates a pledge.
	Creates a pledge of bandwidth between two hosts, allowing host2 to be nil which indicates that the
	pledge exists between host1 and any other host. If commence is 0, then the current time (now) is used.

	A nil pointer is returned if the expiry time is in the past and the commence time is adjusted forward
	(to the current time) if it is less than the current time.
*/
func Mk_pledge( host1 *string, host2 *string, p1 *string, p2 *string, commence int64, expiry int64, bandw_in int64, bandw_out int64, id *string, usrkey *string, dscp int, dscp_koe bool ) ( p *Pledge, err error ) {
	err = nil
	p = nil

	commence, err = adjust_window( commence, expiry )
	if err != nil {
		return
	}
	
	if *host2 == "" || *host2 == "any" {			// no longer allowed
		p = nil;
		err = fmt.Errorf( "bad host2 name submitted: %s", *host2 )
		obj_sheep.Baa( 1, "pledge: %s", err )
		return

		//any_str := "any"
		//p.host2 = &any_str
	}

	p = &Pledge{
		host1: host1,
		host2: host2,
		tpport1: p1,
		tpport2: p2,
		commence: commence,
		expiry: expiry,
		bandw_in:	bandw_in,
		bandw_out:	bandw_out,
		id: id,
		dscp: dscp,
		ptype:	PT_BANDWIDTH,
		protocol:	&empty_str,
		dscp_koe: dscp_koe,
	}

	if *usrkey != "" {
		p.usrkey = usrkey
	} else {
		p.usrkey = &empty_str
	}

	return
}

/*
	Makes a steering pledge.
	Ep 1 and 2 are the endpoints with ep1 being the source if 'direction' is important. Endpoints are
	things like:
			host-name
			username/host-name		(user name is tenant name, tenant ID, squatter name or what ever the in vogue moniker is)

			host name may be one of:
			VM or host DNS name
			IP address
			E*						(all external -- beyond the gateway)
			L*						(all local)

	TODO: eventually steering needs to match on protocol.
*/
func Mk_steer_pledge( ep1 *string, ep2 *string, p1 *string, p2 *string, commence int64, expiry int64, id *string, usrkey *string, proto *string ) ( p *Pledge, err error ) {
	err = nil
	p = nil

	commence, err = adjust_window( commence, expiry )
	if err != nil {
		return
	}
	
	p = &Pledge{
		host1:		ep1,
		host2:		ep2,
		tpport1:	p1,
		tpport2:	p2,
		commence:	commence,
		expiry:		expiry,
		id:			id,
		ptype:		PT_STEERING,
		protocol:	proto,
	}

	s := "none"
	p.qid = &s

	if *usrkey != "" {
		p.usrkey = usrkey
	} else {
		p.usrkey = &empty_str
	}

	return
}

/*
 *	Makes a mirroring pledge.  Note: I think Pledge should be an interface and not a struct.
 *  This would allow these 3 types of Pledges to be implemented as needed, rather than all
 *  having to share the same structure.
 */
func Mk_mirror_pledge( in_ports []string, out_port *string, commence int64, expiry int64, id *string, usrkey *string, phost *string, vlan *string ) ( p *Pledge, err error ) {
	err = nil
	p = nil

	commence, err = adjust_window( commence, expiry )
	if err != nil {
		return
	}

	t := strings.Join(in_ports, " ")
	if vlan != nil && *vlan != "" {
		// Since we have to cram this in the pre-existing Pledge struct,
		// just glom it on the end of the port list
		t = t + " vlan:" + *vlan
	}
	p = &Pledge{
		host1:		&t,				// mirror input ports (space sep)
		host2:		out_port,		// mirror output port
		commence:	commence,		// mirror start time
		expiry:		expiry,			// mirror end time
		id:			id,				// mirror name
		qid:		phost,			// physical host (overloaded field)
		usrkey:		usrkey,			// user "cookie"
		ptype:		PT_MIRRORING,	// type of pledge
	}
	if *usrkey == "" {
		p.usrkey = &empty_str
	}
	return
}

/*
	Create a clone of the pledge.  The path is NOT a copy, but just a reference to the list
	from the original.
*/
func (p *Pledge) Clone( name string ) ( newp *Pledge ) {
	newp = &Pledge {
		host1:		p.host1,
		host2:		p.host2,
		tpport1: 	p.tpport1,
		tpport2: 	p.tpport2,
		commence:	p.commence,
		expiry:		p.expiry,
		bandw_in:	p.bandw_in,
		bandw_out:	p.bandw_out,
		dscp:		p.dscp,
		id:			&name,
		usrkey:		p.usrkey,
		qid:		p.qid,
		path_list:	p.path_list,
		pushed:		p.pushed,
		paused:		p.paused,
	}

	return newp
}

/*
	Destruction
*/
func (p *Pledge) Nuke( ) {
	p.host1 = nil
	p.host2 = nil
	p.id = nil
	p.qid = nil
	p.usrkey = nil
	if p.path_list != nil {
		for i := range p.path_list {
			p.path_list[i] = nil
		}
	}
}

/*
	Given a json string unpack it and put it into a pledge struct.
	We assume that the host names are name:port and split them apart
	as would be expected.
*/
func (p *Pledge) From_json( jstr *string ) ( err error ){
	jp := new( Json_pledge )
	err = json.Unmarshal( []byte( *jstr ), &jp )
	if err != nil {
		return
	}

	tokens := strings.Split( *jp.Host1, ":" )
	p.host1 = &tokens[0]
	if len( tokens ) > 1 {
		//p.tpport1 = clike.Atoi( tokens[1] )
		p.tpport1 =  &tokens[1]
	} else {
		dup_str := "0"
		p.tpport1 = &dup_str
		//p.tpport1 = 0
	}

	tokens = strings.Split( *jp.Host2, ":" )
	p.host2 = &tokens[0]
	if len( tokens ) > 1 {
		//p.tpport2 = clike.Atoi( tokens[1] )
		p.tpport2 = &tokens[1]
	} else {
		//p.tpport2 = 0
		dup_str := "0"
		p.tpport2 = &dup_str
	}

	p.protocol = jp.Protocol
	p.commence = jp.Commence
	p.expiry = jp.Expiry
	p.id = jp.Id
	p.dscp = jp.Dscp
	p.dscp_koe = jp.Dscp_koe
	p.usrkey = jp.Usrkey
	p.qid = jp.Qid
	p.bandw_out = jp.Bandwout
	p.bandw_in = jp.Bandwin
	p.ptype = jp.Ptype

	p.protocol = jp.Protocol
	if p.protocol == nil {					// we don't tollerate nil ptrs
		p.protocol = &empty_str
	}

	return
}

/*
	Associates a queue ID with the pledge.
*/
func (p *Pledge) Set_qid( id *string ) {
	p.qid = id
}

/*
	Associates a path list with the pledge.
*/
func (p *Pledge) Set_path_list( pl []*Path ) {
	p.path_list = pl
}

/*
	Sets a new expiry value on the pledge.
*/
func (p *Pledge) Set_expiry ( v int64 ) {
	p.expiry = v
	p.pushed = false		// force it to be resent to ajust times
}

// There is NOT a toggle pause on purpose; don't add one :)

/*
	Puts the pledge into paused state and optionally resets the pushed flag.
*/
func (p *Pledge) Pause( reset bool ) {
	if p != nil {
		p.paused = true
		if reset {
			p.pushed = false;
		}
	}
}

/*
	Puts the pledge into an unpaused (normal) state and optionally resets the pushed flag.
*/
func (p *Pledge) Resume( reset bool ) {
	if p != nil {
		p.paused = false
		if reset {
			p.pushed = false;
		}
	}
}

/*
	Accepts a host name and returns true if it matches either of the names associated with
	this pledge.
*/
func (p *Pledge) Has_host( hname *string ) ( bool ) {
	return *p.host1 == *hname || *p.host2 == *hname
}

/*
	Return the number of middleboxes that are already inserted into the pledge.
*/
func (p *Pledge) Get_mbidx( ) ( int ) {
	if p == nil {
		return 0
	}

	return p.mbidx
}

/*
	Add the middlebox reference to the pledge
*/
func (p *Pledge) Add_mbox( mb *Mbox ) {
	if p == nil {
		return
	}

	if p.mbidx >= len( p.mbox_list ) {					// allocate more if out of space
		nmb := make( []*Mbox, p.mbidx + 10 )
		for i := 0; i < p.mbidx; i++ {
			nmb[i] = p.mbox_list[i]
		}
		p.mbox_list = nmb
	}
	
	p.mbox_list[p.mbidx] = mb
	p.mbidx++
}

/*
	Add a protocol reference to the pledge (e.g. tcp:80 or udp:4444)
*/
func (p *Pledge) Add_proto( proto *string ) {
	if p == nil {
		return
	}

	p.protocol = proto
}

/*
	Return the protocol associated with the pledge.
*/
func (p *Pledge) Get_proto( ) ( *string ) {
	return p.protocol
}


/*
	Return the mbox at index n, or nil if out of bounds.
*/
func (p *Pledge) Get_mbox( n int ) ( *Mbox ) {
	if n < 0 || n >= p.mbidx {
		return nil
	}

	return p.mbox_list[n]
}

/*
	Return mbox count.
*/
func (p *Pledge) Get_mbox_count( ) ( int ) {
	return p.mbidx
}
// --------- humanisation or export functions --------------------------------------------------------

/*
	return a nice string from the data.
	NEVER put the usrkey into the string!
*/
func (p *Pledge) To_str( ) ( s string ) {
	var (
		now 	int64;
		state 	string
		caption string
		diff	int64
	)

	now = time.Now().Unix()
	if now > p.expiry {
		state = "EXPIRED"
		caption = "ago"
		diff = now - p.expiry
	} else {
		if now < p.commence {
			state = "PENDING"
			caption = "from now"
			diff = p.commence - now
		} else {
			state = "ACTIVE"
			caption = "remaining"
			diff = p.expiry -  now
		}
	}

	if p.ptype == PT_MIRRORING {
		s = fmt.Sprintf( "%s: togo=%ds %s ports=%s output=%s id=%s st=%d ex=%d push=%v ptype=%d", state, diff, caption,
			*p.host1, *p.host2, *p.id, p.commence, p.expiry, p.pushed, p.ptype )
	} else {
		s = fmt.Sprintf( "%s: togo=%ds %s h1=%s:%d h2=%s:%d id=%s qid=%s st=%d ex=%d bwi=%d bwo=%d push=%v dscp=%d ptype=%d koe=%v", state, diff, caption,
			*p.host1, p.tpport2, *p.host2, p.tpport2, *p.id, *p.qid, p.commence, p.expiry, p.bandw_in, p.bandw_out, p.pushed, p.dscp, p.ptype, p.dscp_koe )
	}
	return
}

/*
	Generate a json representation of a pledge. We do NOT use the json package because we
	don't put the object directly in; we render useful information, which excludes some of
	the raw data, and we don't want to have to expose the fields publicly that do go into
	the json output.
*/
func (p *Pledge) To_json( ) ( json string ) {
	var (
		now int64
		state string
		diff int64 = 0
	)

	now = time.Now().Unix()
	if now >= p.expiry {
		state = "EXPIRED"
	} else {
		if now < p.commence {
			state = "PENDING"
			diff = p.commence - now
		} else {
			state = "ACTIVE"
			diff = p.expiry -  now
		}
	}
	
	switch p.ptype {
		case PT_BANDWIDTH:
				json = fmt.Sprintf( `{ "state": %q, "time": %d, "bandwin": %d, "bandwout": %d, "host1": "%s:%s", "host2": "%s:%s", "id": %q, "qid": %q, "dscp": %d, "dscp_koe": %v, "ptype": "bandwidth" }`,
					state, diff, p.bandw_in,  p.bandw_out, *p.host1, *p.tpport1, *p.host2, *p.tpport2, *p.id, *p.qid, p.dscp, p.dscp_koe )

		case PT_STEERING:
				if p.protocol != nil {
<<<<<<< HEAD
					json = fmt.Sprintf( `{ "state": %q, "time": %d, "bandwin": %d, "bandwout": %d, "host1": "%s:%s", "host2": "%s:%s", "protocol": %q, "id": %q, "qid": %q, "ptype": "steering", "mbox_list": [ `,
							state, diff, p.bandw_in, p.bandw_out, *p.host1, p.tpport1, *p.host2, p.tpport2, *p.protocol, *p.id, *p.qid )
				} else {
					json = fmt.Sprintf( `{ "state": %q, "time": %d, "bandwin": %d, "bandwout": %d, "host1": "%s:%s", "host2": "%s:%s", "id": %q, "qid": %q, "ptype": "steering", "mbox_list": [ `,
							state, diff, p.bandw_in, p.bandw_out, *p.host1, p.tpport1, *p.host2, p.tpport2, *p.id, *p.qid )
=======
					json = fmt.Sprintf( `{ "state": %q, "time": %d, "bandwin": %d, "bandwout": %d, "host1": "%s:%s", "host2": "%s:%s", "protocol": %q, "id": %q, "qid": %q, "ptype": "steering", "mbox_list": [ `, 
							state, diff, p.bandw_in, p.bandw_out, *p.host1, *p.tpport1, *p.host2, *p.tpport2, *p.protocol, *p.id, *p.qid )
				} else {
					json = fmt.Sprintf( `{ "state": %q, "time": %d, "bandwin": %d, "bandwout": %d, "host1": "%s:%s", "host2": "%s:%s", "id": %q, "qid": %q, "ptype": "steering", "mbox_list": [ `, 
							state, diff, p.bandw_in, p.bandw_out, *p.host1, *p.tpport1, *p.host2, *p.tpport2, *p.id, *p.qid )
>>>>>>> c81e69b1
				}
				sep := ""
				for i := 0; i < p.mbidx; i++ {
					json += fmt.Sprintf( `%s%q`, sep, *p.mbox_list[i].Get_id() )
					sep = ","			
				}
				json += " ] }"

		case PT_MIRRORING:
				json = fmt.Sprintf( `{ "state": %q, "time": %d, "host1": "%s", "host2": "%s", "id": %q, "ptype": "mirroring" }`,
					state, diff, *p.host1, *p.host2, *p.id )
	}

	return
}

/*
	Build a checkpoint string -- probably json, but it will contain everything including the user key.
	We still won't use the json package because that means making all of the fileds available to outside
	users.

	There is no path information saved in the checkpt. If a reload from ckpt is needed, then we assume
	that the network information was completely reset and the paths will be rebult using the host,
	commence, expiry and bandwidth information that was saved.

	If the pledge is expired, the string "expired" is returned which seems a bit better than just returning
	an empty string, or "{ }" which is meaningless.
*/
func (p *Pledge) To_chkpt( ) ( chkpt string ) {

	if p.Is_expired( ) {			// will show expired if p is nill, so safe without check
		chkpt = "expired"
		return
	}
	
	switch p.ptype {
		case PT_BANDWIDTH:
<<<<<<< HEAD
				chkpt = fmt.Sprintf( `{ "host1": "%s:%s", "host2": "%s:%s", "commence": %d, "expiry": %d, "bandwin": %d, "bandwout": %d, "id": %q, "qid": %q, "usrkey": %q, "dscp": %d, "dscp_koe": %v, "ptype": %d }`,
						*p.host1, p.tpport1, *p.host2, p.tpport2, p.commence, p.expiry, p.bandw_in, p.bandw_out, *p.id, *p.qid, *p.usrkey, p.dscp, p.dscp_koe, p.ptype )

		case PT_STEERING:
				if p.protocol != nil {
					chkpt = fmt.Sprintf( `{ "host1": "%s:%d", "host2": "%s:%d", "protocol": %q, "commence": %d, "expiry": %d, "bandwin": %d, "bandwout": %d, "id": %q, "qid": %q, "usrkey": %q, "ptype": %d, "mbox_list": [ `,
						*p.host1, p.tpport1, *p.host2, p.tpport2, *p.protocol, p.commence, p.expiry, p.bandw_in, p.bandw_out, *p.id, *p.qid, *p.usrkey, p.ptype )
				} else {
					chkpt = fmt.Sprintf( `{ "host1": "%s:%d", "host2": "%s:%d", "commence": %d, "expiry": %d, "bandwin": %d, "bandwout": %d, "id": %q, "qid": %q, "usrkey": %q, "ptype": %d, "mbox_list": [ `,
						*p.host1, p.tpport1, *p.host2, p.tpport2,  p.commence, p.expiry, p.bandw_in, p.bandw_out, *p.id, *p.qid, *p.usrkey, p.ptype )
=======
				chkpt = fmt.Sprintf( `{ "host1": "%s:%s", "host2": "%s:%s", "commence": %d, "expiry": %d, "bandwin": %d, "bandwout": %d, "id": %q, "qid": %q, "usrkey": %q, "dscp": %d, "dscp_koe": %v, "ptype": %d }`, 
						*p.host1, *p.tpport1, *p.host2, *p.tpport2, p.commence, p.expiry, p.bandw_in, p.bandw_out, *p.id, *p.qid, *p.usrkey, p.dscp, p.dscp_koe, p.ptype )

		case PT_STEERING:
				if p.protocol != nil {
					chkpt = fmt.Sprintf( `{ "host1": "%s:%s", "host2": "%s:%s", "protocol": %q, "commence": %d, "expiry": %d, "bandwin": %d, "bandwout": %d, "id": %q, "qid": %q, "usrkey": %q, "ptype": %d, "mbox_list": [ `, 
						*p.host1, *p.tpport1, *p.host2, *p.tpport2, *p.protocol, p.commence, p.expiry, p.bandw_in, p.bandw_out, *p.id, *p.qid, *p.usrkey, p.ptype )
				} else {
					chkpt = fmt.Sprintf( `{ "host1": "%s:%s", "host2": "%s:%s", "commence": %d, "expiry": %d, "bandwin": %d, "bandwout": %d, "id": %q, "qid": %q, "usrkey": %q, "ptype": %d, "mbox_list": [ `, 
						*p.host1, *p.tpport1, *p.host2, *p.tpport2,  p.commence, p.expiry, p.bandw_in, p.bandw_out, *p.id, *p.qid, *p.usrkey, p.ptype )
>>>>>>> c81e69b1
				}
				sep := ""
				for i := 0; i < p.mbidx; i++ {
					chkpt += fmt.Sprintf( `%s %s`, sep, *p.mbox_list[i].To_json() )
					sep = ","			
				}
				chkpt += " ] }"

		case PT_MIRRORING:
				chkpt = fmt.Sprintf( `{ "host1": "%s", "host2": "%s", "commence": %d, "expiry": %d, "id": %q, "usrkey": %q, "ptype": "mirroring" }`,
					*p.host1, *p.host2, p.commence, p.expiry, *p.id, *p.usrkey )
	}

	return
}

/*
	Sets the pushed flag to true.
*/
func (p *Pledge) Set_pushed( ) {
	if p != nil {
		p.pushed = true
	}
}

/*
	Resets the pushed flag to false.
*/
func (p *Pledge) Reset_pushed( ) {
	if p != nil {
		p.pushed = false
	}
}

/*
	Returns true if the pushed flag has been set to true.
*/
func (p *Pledge) Is_pushed( ) (bool) {
	if p == nil {
		return false
	}

	return p.pushed
}

/*
	Returns true if the reservation is paused.
*/
func (p *Pledge) Is_paused( ) ( bool ) {
	if p == nil {
		return false
	}

	return p.paused
}

/*
	Returns true if type is steering.
*/
func (p *Pledge) Is_steering( ) ( bool ) {
	return p.ptype == PT_STEERING
}

/*
	Returns true if type is bandwidth.
*/
func (p *Pledge) Is_bandwidth( ) ( bool ) {
	return p.ptype == PT_BANDWIDTH
}

/*
	Returns true if type is mirroring.
*/
func (p *Pledge) Is_mirroring( ) ( bool ) {
	return p.ptype == PT_MIRRORING
}

/*
	Returns true if the pledge has expired (the current time is greather than
	the expiry time in the pledge).
*/
func (p *Pledge) Is_expired( ) ( bool ) {
	if p == nil {
		return true
	}

	return time.Now().Unix( ) >= p.expiry
}

/*
	Returns true if the pledge has not become active (the commence time is >= the current time).
*/
func (p *Pledge) Is_pending( ) ( bool ) {
	if p == nil {
		return false
	}
	return time.Now().Unix( ) < p.commence
}

/*
	Returns true if the pledge is currently active (the commence time is <= than the current time
	and the expiry time is > the current time.
*/
func (p *Pledge) Is_active( ) ( bool ) {
	if p == nil {
		return false
	}

	now := time.Now().Unix()
	return p.commence < now  && p.expiry > now
}

/*
	Returns true if pledge is active now, or will be active before elapsed seconds have passed.
*/
func (p *Pledge) Is_active_soon( window int64 ) ( bool ) {
	if p == nil {
		return false
	}

	now := time.Now().Unix()
	return (p.commence >= now) && p.commence <= (now + window)
}

/*
	Check the cookie passed in and return true if it matches the cookie on the
	pledge.
*/
func (p *Pledge) Is_valid_cookie( c *string ) ( bool ) {
	//fmt.Fprintf( os.Stderr, "pledge:>>>> checking: %s == %s  %v\n", *c, *p.usrkey, bool( *c == *p.usrkey) )
	return *c == *p.usrkey
}

/*
	Returns true if pledge concluded between (now - window) and now-1.
*/
func (p *Pledge) Concluded_recently( window int64 ) ( bool ) {
	if p == nil {
		return false
	}

	now := time.Now().Unix()
	return (p.expiry < now)  && (p.expiry >= now - window)
}

/*
	Returns true if pledge expired long enough ago that it can safely be discarded.
	The window is the number of seconds that the pledge must have been expired to
	be considered extinct.
*/
func (p *Pledge) Is_extinct( window int64 ) ( bool ) {
	if p == nil {
		return false
	}

	now := time.Now().Unix()
	return p.expiry <= now - window
}

/*
	Returns true if pledge started recently (between now and now - window seconds) and
	has not expired yet. If the pledge started within the window, but expired before
	the call to this function false is returned.
*/
func (p *Pledge) Commenced_recently( window int64 ) ( bool ) {
	if p == nil {
		return false
	}

	now := time.Now().Unix()
	return (p.commence >= (now - window)) && (p.commence <= now ) && (p.expiry > now)
}

/*
	Return the type of pledge; one of the PT_ constants.
*/
func (p *Pledge) Get_ptype( ) ( int ) {
	return p.ptype
}

/*
	Returns a pointer to the ID string of the pledge.
*/
func (p *Pledge) Get_id( ) ( *string ) {
	if p == nil {
		return nil
	}

	return p.id
}

/*
	Returns a pointer to the queue ID
*/
func (p *Pledge) Get_qid( ) ( *string ) {
	if p == nil {
		return nil
	}

	return p.qid
}

/*
	Returns the current total amount of bandwidth that has been assigned to the pledge.
*/
func (p *Pledge) Get_bandw( ) ( int64 ) {
	if p == nil {
		return 0
	}

	return p.bandw_in + p.bandw_out
}

/*
	Returns the current amount of bandwidth that has been assigned to the pledge for traffic outbound from host1.
*/
func (p *Pledge) Get_bandw_out( ) ( int64 ) {
	if p == nil {
		return 0
	}

	return p.bandw_out
}

/*
	Returns the current amount of bandwidth that has been assigned to the pledge for traffic inbound to hsot1.
*/
func (p *Pledge) Get_bandw_in( ) ( int64 ) {
	if p == nil {
		return 0
	}

	return p.bandw_in
}

/*
	Returns pointers to both host strings that comprise the pledge.
*/
func (p *Pledge) Get_hosts( ) ( *string, *string ) {
	if p == nil {
		return &empty_str, &empty_str
	}

	return p.host1, p.host2
}

/*
	Returns the set of values that are needed to create a pledge in the network:
		pointer to host1 name,
		pointer to host2 name,
		the h1 transport port number and mask or ""
		the h2 transport port number and mask or ""
		the commence time,
		the expiry time,
		the inbound bandwidth,
		the outbound bandwidth
*/
func (p *Pledge) Get_values( ) ( h1 *string, h2 *string, p1 *string, p2 *string, commence int64, expiry int64, bw_in int64, bw_out int64 ) {
	if p == nil {
		return &empty_str, &empty_str, &empty_str, &empty_str, 0, 0, 0, 0
	}

	return p.host1, p.host2, p.tpport1, p.tpport2, p.commence, p.expiry, p.bandw_in, p.bandw_out
}

/*
	Return the dscp that was submitted with the reservation, and the state of the keep on
	exit flag.
*/
func (p *Pledge) Get_dscp( ) ( int, bool ) {
	if p == nil {
		return 0, false
	}

	return p.dscp, p.dscp_koe
}

/*
	Returns the list of path objects that are needed to fulfill the pledge. Mulitple
	paths occur if the network is split.
*/
func (p *Pledge) Get_path_list( ) ( []*Path ) {
	if p == nil {
		return nil
	}
	return p.path_list
}

/*
	Return the commence and expiry times.
*/
func (p *Pledge) Get_window( ) ( int64, int64 ) {
	return p.commence, p.expiry
}<|MERGE_RESOLUTION|>--- conflicted
+++ resolved
@@ -17,11 +17,8 @@
 				07 Jul 2014 - Added clone function.
 				24 Sep 2014 - Support for keep/delete toggle for dscp values
 				16 Jan 2014 - Conversion of transport port information to string to allow for mask.
-<<<<<<< HEAD
 				17 Feb 2015 - Added mirroring
-=======
 				24 Feb 2015 - Corrected to_json reference of tpport values (pointers, not strings)
->>>>>>> c81e69b1
 */
 
 package gizmos
@@ -544,19 +541,11 @@
 
 		case PT_STEERING:
 				if p.protocol != nil {
-<<<<<<< HEAD
-					json = fmt.Sprintf( `{ "state": %q, "time": %d, "bandwin": %d, "bandwout": %d, "host1": "%s:%s", "host2": "%s:%s", "protocol": %q, "id": %q, "qid": %q, "ptype": "steering", "mbox_list": [ `,
-							state, diff, p.bandw_in, p.bandw_out, *p.host1, p.tpport1, *p.host2, p.tpport2, *p.protocol, *p.id, *p.qid )
-				} else {
-					json = fmt.Sprintf( `{ "state": %q, "time": %d, "bandwin": %d, "bandwout": %d, "host1": "%s:%s", "host2": "%s:%s", "id": %q, "qid": %q, "ptype": "steering", "mbox_list": [ `,
-							state, diff, p.bandw_in, p.bandw_out, *p.host1, p.tpport1, *p.host2, p.tpport2, *p.id, *p.qid )
-=======
 					json = fmt.Sprintf( `{ "state": %q, "time": %d, "bandwin": %d, "bandwout": %d, "host1": "%s:%s", "host2": "%s:%s", "protocol": %q, "id": %q, "qid": %q, "ptype": "steering", "mbox_list": [ `, 
 							state, diff, p.bandw_in, p.bandw_out, *p.host1, *p.tpport1, *p.host2, *p.tpport2, *p.protocol, *p.id, *p.qid )
 				} else {
 					json = fmt.Sprintf( `{ "state": %q, "time": %d, "bandwin": %d, "bandwout": %d, "host1": "%s:%s", "host2": "%s:%s", "id": %q, "qid": %q, "ptype": "steering", "mbox_list": [ `, 
 							state, diff, p.bandw_in, p.bandw_out, *p.host1, *p.tpport1, *p.host2, *p.tpport2, *p.id, *p.qid )
->>>>>>> c81e69b1
 				}
 				sep := ""
 				for i := 0; i < p.mbidx; i++ {
@@ -594,18 +583,6 @@
 	
 	switch p.ptype {
 		case PT_BANDWIDTH:
-<<<<<<< HEAD
-				chkpt = fmt.Sprintf( `{ "host1": "%s:%s", "host2": "%s:%s", "commence": %d, "expiry": %d, "bandwin": %d, "bandwout": %d, "id": %q, "qid": %q, "usrkey": %q, "dscp": %d, "dscp_koe": %v, "ptype": %d }`,
-						*p.host1, p.tpport1, *p.host2, p.tpport2, p.commence, p.expiry, p.bandw_in, p.bandw_out, *p.id, *p.qid, *p.usrkey, p.dscp, p.dscp_koe, p.ptype )
-
-		case PT_STEERING:
-				if p.protocol != nil {
-					chkpt = fmt.Sprintf( `{ "host1": "%s:%d", "host2": "%s:%d", "protocol": %q, "commence": %d, "expiry": %d, "bandwin": %d, "bandwout": %d, "id": %q, "qid": %q, "usrkey": %q, "ptype": %d, "mbox_list": [ `,
-						*p.host1, p.tpport1, *p.host2, p.tpport2, *p.protocol, p.commence, p.expiry, p.bandw_in, p.bandw_out, *p.id, *p.qid, *p.usrkey, p.ptype )
-				} else {
-					chkpt = fmt.Sprintf( `{ "host1": "%s:%d", "host2": "%s:%d", "commence": %d, "expiry": %d, "bandwin": %d, "bandwout": %d, "id": %q, "qid": %q, "usrkey": %q, "ptype": %d, "mbox_list": [ `,
-						*p.host1, p.tpport1, *p.host2, p.tpport2,  p.commence, p.expiry, p.bandw_in, p.bandw_out, *p.id, *p.qid, *p.usrkey, p.ptype )
-=======
 				chkpt = fmt.Sprintf( `{ "host1": "%s:%s", "host2": "%s:%s", "commence": %d, "expiry": %d, "bandwin": %d, "bandwout": %d, "id": %q, "qid": %q, "usrkey": %q, "dscp": %d, "dscp_koe": %v, "ptype": %d }`, 
 						*p.host1, *p.tpport1, *p.host2, *p.tpport2, p.commence, p.expiry, p.bandw_in, p.bandw_out, *p.id, *p.qid, *p.usrkey, p.dscp, p.dscp_koe, p.ptype )
 
@@ -616,7 +593,6 @@
 				} else {
 					chkpt = fmt.Sprintf( `{ "host1": "%s:%s", "host2": "%s:%s", "commence": %d, "expiry": %d, "bandwin": %d, "bandwout": %d, "id": %q, "qid": %q, "usrkey": %q, "ptype": %d, "mbox_list": [ `, 
 						*p.host1, *p.tpport1, *p.host2, *p.tpport2,  p.commence, p.expiry, p.bandw_in, p.bandw_out, *p.id, *p.qid, *p.usrkey, p.ptype )
->>>>>>> c81e69b1
 				}
 				sep := ""
 				for i := 0; i < p.mbidx; i++ {
