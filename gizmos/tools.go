--- conflicted
+++ resolved
@@ -124,8 +124,6 @@
 }
 
 /*
-<<<<<<< HEAD
-=======
 	Given a tegu name which is likely has the form token/project/host where host could be 
 	one of the combinations listed below, separate off the port value and return the 
 	two separate strings. Possible host format:
@@ -198,7 +196,6 @@
 }
 
 /*
->>>>>>> 348a9fdf
 	Mixed tokens (key=value and positional) to map.
 	Given an array of tokens (strings), and a list of names, generate a map of tokens 
 	referenced by the corresponding name.  If tokens list is longer than the name list
@@ -241,9 +238,6 @@
 
 	return
 }
-<<<<<<< HEAD
-	
-=======
 
 /*
 	Accepts a map and a space separated list of keys that are expected to exist in the map
@@ -295,5 +289,4 @@
 	}
 
 	return state, missing
-}
->>>>>>> 348a9fdf
+}