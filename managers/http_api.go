// vi: sw=4 ts=4:

/*

	Mnemonic:	http_api
	Abstract:	This provides an api interface based on http (shudders) RESTish. 
				The main method here is expected to be driven as a go routine from 
				the main tegu function.

				The main work functions (parse_get, parse_post, parse_delete) all generate
				json formatted data to the output device (we assume back to the requesting
				browser/user-agent).  The output should be an array (reqstate) with one "object" describing 
				the result of each request, and a final object (endstate) describing the overall state. 

				These requests are supported:
					POST:
						chkpt	(limited)
						graph	(limited)
						listconns
						listhosts	(limited)
						listres
						pause (limited)
						reserve
						resume (limited)
						verbose (limited)

					DELETE:
						reservation


					limited commands must be submitted from the host that Tegu is running on using the 
					IPV4 localhost address -- this assumes that only admins will have access to the 
					host and thus can issue the administrative commands.

	Date:		20 November 2013 (broken out of initial test on 2 Dec)
	Author:		E. Scott Daniels

	Mods:		05 May 2014 : Added agent manager to the verbose change list.
				13 May 2014 : Added support for exit-dscp value in reservation.
				22 May 2014 : Now forces a checkpoint after a successful reservation.
				06 Jun 2014 : Added support to listen on https rather than http
				10 Jun 2014 : Added requirement that certain admin commands be issued from localhost.
				16 Jun 2014 : Added token validation for priv requests and added listhosts and graph to 
					the set of priv commands.
				18 Jun 2014 : Corrected bug that was causing incorrect json goo when generating an error.
				20 Jun 2014 : Corrected bug that allowed a reservation between the same host (VM) name. 
				29 Jun 2014 : Changes to support user link limits.
				07 Jul 2014 : Change to drop the request to network manager on delete; reservation manager
					now sends that request to tighten up the timing between the two. 
					Added support for reservation refresh.
				17 Jul 2014 : Corrected typo in localhost validation check.
				18 Jul 2014 : Added better error messaging when unable to open a listening port.
				15 Aug 2014 : Corrected bug (201) -- refresh not giving rejection message when rejecting.
				24 Sep 2014 : Added support for ITONS traffic class demands. 
				09 Oct 2014 : Allow verbose even if network not initialised correctly.
				18 Nov 2014 : Changes to support lazy osif data fetching
				24 Nov 2014 : Corrected early return in update graph (preventing !//ipaddress from causing
					an ip2mac map to be forced out to fqmgr.
<<<<<<< HEAD
				05 Jan 2015 : Added support for wide area rest interface calls.
=======
				16 Jan 2014 : Support port masks in flow-mods.
>>>>>>> ab055d1f
*/

package managers

import (
	//"bufio"
	//"encoding/json"
	//"flag"
	"fmt"
	"io/ioutil"
	//"html"
	"net/http"
	"os"
	"strings"
	"syscall"
	"time"

	"codecloud.web.att.com/gopkgs/bleater"
	"codecloud.web.att.com/gopkgs/clike"
	"codecloud.web.att.com/gopkgs/token"
	"codecloud.web.att.com/gopkgs/ipc"
	"codecloud.web.att.com/gopkgs/security"

	"codecloud.web.att.com/tegu/gizmos"
)

/* ---- validation and authorisation functions ---------------------------------------------------------- */

/*
	Make a reservation name that should be unique across invocations of tegu.
*/
func mk_resname( ) ( string ) {
	r := res_nmseed
	res_nmseed++
	return fmt.Sprintf( "res%x_%05d", pid, r ); 
}

/*
	Validate the h1 and h2 strings translating the project name to a tenant ID if present. 
	The translated names are returned if _both_ are valid; error is set otherwise.
	In addition, if a port number is added to a host name it is stripped and returned.

	If the resulting host names match (project/host[:port]) then we return an error
	as this isn't allowed. 
*/
func validate_hosts( h1 string, h2 string ) ( h1x string, h2x string, p1 *string, p2 *string, err error ) {
	
	my_ch := make( chan *ipc.Chmsg )							// allocate channel for responses to our requests
	defer close( my_ch )									// close it on return
	p1 = &zero_string
	p2 = &zero_string
	
	req := ipc.Mk_chmsg( )
	req.Send_req( osif_ch, my_ch, REQ_VALIDATE_HOST, &h1, nil )		// request to openstack interface to validate this host
	req = <- my_ch													// hard wait for response

	if req.State != nil {
		err = fmt.Errorf( "h1 validation failed: %s", req.State )
		return
	}

	h1x = *( req.Response_data.( *string ) )
	tokens := strings.Split( h1x, ":" )
	if len( tokens ) > 1 {
		h1x = tokens[0]
		p1 = &tokens[1]
	}
	
	req = ipc.Mk_chmsg( )											// probably don't need a new one, but it should be safe
	req.Send_req( osif_ch, my_ch, REQ_VALIDATE_HOST, &h2, nil )		// request to openstack interface to validate this host
	req = <- my_ch													// hard wait for response

	if req.State != nil {
		err = fmt.Errorf( "h2 validation failed: %s", req.State )
		return
	}

	h2x = *( req.Response_data.( *string ) )
	if h1 == h2 {
		err = fmt.Errorf( "host names are the same" )
		return
	}

	tokens = strings.Split( h2x, ":" )
	if len( tokens ) > 1 {
		h2x = tokens[0]
		p2 = &tokens[1]
	}

	return
}


/*
	Return true if the sender string is the localhost (127.0.0.1).
*/
func is_localhost( a *string ) ( bool ) {
	tokens := strings.Split( *a, ":" )
	if tokens[0] == "127.0.0.1" {
		return true
	}

	return false
}

/*
	Given what is assumed to be an admin token, verify it. The admin ID is assumed to be the 
	ID defined as the default user in the config file. 

	Returns true if the token could be authorised. 
*/
func is_admin_token( token *string ) ( bool ) {

	my_ch := make( chan *ipc.Chmsg )							// allocate channel for responses to our requests
	defer close( my_ch )									// close it on return
	
	req := ipc.Mk_chmsg( )
	req.Send_req( osif_ch, my_ch, REQ_VALIDATE_ADMIN, token, nil )		// verify that the token is good for the admin (default) user given in the config file
	req = <- my_ch														// hard wait for response

	if req.State == nil {
		return true
	}

	http_sheep.Baa( 1, "admin token auth failed: %s", req.State )
	return false
}

/*
	This function will validate the requestor is authorised to make the request based on the setting 
	of priv_auth. When localhost, the request must have originated from the localhost. When token
	the user must have sent a valid token for the admin user defined in the config file. When none, 
	we just return true. 

	Returns true if the command can be allowed; false if not. 
*/
func validate_auth( data *string, is_token bool ) ( allowed bool ) {
	if priv_auth == nil {
		return true
	}

	switch *priv_auth {
		case "none":
			return true

		case "local":
			fallthrough
		case "localhost":
			if ! is_token {
				return is_localhost( data )
			}
			fallthrough

		case "token":
			return is_admin_token( data )
	}

	return false
}

// ------------------------------------------------------------------------------------------------------ 

/*
	pull the data from the request (the -d stuff from churl -d)
*/
func dig_data( resp *http.Request ) ( data []byte ) {
	data, err := ioutil.ReadAll( resp.Body )
	resp.Body.Close( )
	if( err != nil ) {
		http_sheep.Baa( 1, "unable to dig data from the request: %s", err )
		data = nil
	}

	return
}


/*
	Given a reservation (pledge) ask network manager to reserve the bandwidth and set queues. If net mgr
	is successful, then we'll send the reservation off to reservation manager to do the rest (push flow-mods
	etc.)  The return values may seem odd, but are a result of breaking this out of the main parser which
	wants two reason strings and a count of errors in order to report an overall status and a status of
	each request that was received from the outside world. 
*/
func finalise_reservation( res *gizmos.Pledge, res_paused bool ) ( reason string, jreason string, nerrors int ) {

	nerrors = 0
	jreason = ""
	reason = ""

	my_ch := make( chan *ipc.Chmsg )						// allocate channel for responses to our requests
	defer close( my_ch )									// close it on return

	req := ipc.Mk_chmsg( )
	req.Send_req( nw_ch, my_ch, REQ_RESERVE, res, nil )		// send to network to verify a path
	req = <- my_ch											// get response from the network thread

	if req.Response_data != nil {
		path_list := req.Response_data.( []*gizmos.Path )			// path(s) that were found to be suitable for the reservation
		res.Set_path_list( path_list )

		req.Send_req( rmgr_ch, my_ch, REQ_ADD, res, nil )	// network OK'd it, so add it to the inventory
		req = <- my_ch										// wait for completion

		if req.State == nil {
			ckptreq := ipc.Mk_chmsg( )
			ckptreq.Send_req( rmgr_ch, nil, REQ_CHKPT, nil, nil )	// request a chkpt now, but don't wait on it
			reason = fmt.Sprintf( "reservation accepted; reservation path has %d entries", len( path_list ) )
			jreason =  res.To_json()
		} else {
			nerrors++
			reason = fmt.Sprintf( "%s", req.State )
		}

		if res_paused {
			rm_sheep.Baa( 1, "reservations are paused, accepted reservation will not be pushed until resumed" )
			res.Pause( false )								// when paused we must mark the reservation as paused and pushed so it doesn't push until resume received
			res.Set_pushed( )
		}
	} else {
		reason = fmt.Sprintf( "reservation rejected: %s", req.State )
		nerrors++
	}

	return
}


/*
	Gathers information about the host from openstack, and if known inserts the information into 
	the network graph. If block is true, then we will block on a repl from network manager. 
	If update_fqmgr is true, then we will also send osif a request to update the fqmgr with 
	data that might ahve changed as a result of lazy gathering of info by the get_hostinfo
	request.  If block is set, then we block until osif acks the request. This ensures
	that the request has been given to fq-mgr which is single threaded and thus will process
	the update before attempting to process any flow-mods that result from a later reservation.
*/
func update_graph( hname *string, update_fqmgr bool, block bool ) {

	my_ch := make( chan *ipc.Chmsg )							// allocate channel for responses to our requests

	req := ipc.Mk_chmsg( )
	req.Send_req( osif_ch, my_ch, REQ_GET_HOSTINFO, hname, nil )				// request data
	req = <- my_ch
	if req.Response_data != nil {												// if returned send to network for insertion
		if ! block {
			my_ch = nil															// turn off if not blocking
		}

		req.Send_req( nw_ch, my_ch, REQ_ADD, req.Response_data, nil )			// add information to the graph
		if block {
			_ = <- my_ch															// wait for response -- at the moment we ignore
		}
	} else {
		if req.State != nil {
			http_sheep.Baa( 2, "unable to get host info on %s: %s", req.State )		// this is probably ok as it's likely a !//ipaddress hostname, but we'll log it anyway
		}
	}

	if update_fqmgr {
		req := ipc.Mk_chmsg( )
		req.Send_req( osif_ch, my_ch, REQ_IP2MACMAP, hname, nil )				// cause osif to push changes into fq-mgr (caution: we give osif fq-mgr's channel for response)
		if block {
			_ = <- my_ch
		}	
	} 
}



// ---- main parsers ------------------------------------------------------------------------------------ 
/*
	parse and react to a POST request. we expect multiple, newline separated, requests
	to be sent in the body. Supported requests:

		ckpt
		listhosts
		listulcaps
		listres
		listconns
		reserve <bandwidth[K|M|G][,outbandwidth[K|M|G]> [<start>-]<end> <host1>[-<host2] [cookie]
		graph
		ping
		listconns <hostname|hostip>


	Because this is drien from within the go http support library, we expect a few globals 
	to be in our envronment to make things easier.  
		accept_requests	bool	set to true if we can accept and process requests. if false any
								request is failed.
*/
func parse_post( out http.ResponseWriter, recs []string, sender string ) (state string, msg string) {
	var (
		res			*gizmos.Pledge			// reservation that we're working on
		res_name	string = "undefined"
		tokens		[]string
		ntokens		int
		nerrors 	int = 0
		reason		string					// reason for the current status
		jreason		string					// json details from the pledge
		startt		int64
		endt		int64
		bandw_in	int64
		bandw_out	int64
		req_count	int = 0;				// number of requests attempted
		sep			string = ""				// json object separator
		req			*ipc.Chmsg
		my_ch		chan *ipc.Chmsg
		auth_data	string					// data (token or sending address) sent for authorisation
		is_token	bool					// flag when auth data is a token
		ecount		int						// number of errors reported by function
	)


	my_ch = make( chan *ipc.Chmsg )							// allocate channel for responses to our requests
	defer close( my_ch )

	fmt.Fprintf( out,  "\"reqstate\": [ " )				// wrap request output into an array

	state = "OK"
	for i := 0; i < len( recs ); i++ {
		ntokens, tokens = token.Tokenise_qpopulated( recs[i], " " )		// split and keep populated tokens (treats successive sep chrs as one), preserves spaces in "s

		if ntokens < 1 || tokens[0][0:1] == "#" {
			continue
		}

		if len( tokens[0] ) > 5  && tokens[0][0:5] == "auth="	{
			auth_data = tokens[0][5:]
			tokens = tokens[1:]				// reslice to skip the jibberish
			ntokens--
			is_token = true
		} else {
			auth_data = sender 
			is_token = false
		}

		req_count++
		state = "ERROR"				// default for each loop; final set based on error count following loop
		jreason = ""
		if accept_requests  ||  tokens[0] == "ping"  || tokens[0] == "verbose" {			// always allow ping/verbose if we are up
			reason = fmt.Sprintf( "you are not authorised to submit a %s command", tokens[0] )

			http_sheep.Baa( 3, "processing request: %s", tokens[0] )
			switch tokens[0] {

				case "chkpt":
					if validate_auth( &auth_data, is_token ) {
						req = ipc.Mk_chmsg( )
						req.Send_req( rmgr_ch, nil, REQ_CHKPT, nil, nil )
						state = "OK"
						reason = "checkpoint was requested"
					} 

				case "graph":
					if validate_auth( &auth_data, is_token ) {
						req = ipc.Mk_chmsg( )
		
						req.Send_req( nw_ch, my_ch, REQ_NETGRAPH, nil, nil )	// request to net thread; it will create a json blob and attach to the request which it sends back
						req = <- my_ch											// hard wait for network thread response
						if req.Response_data != nil {
							state = "OK"
							jreason = string( req.Response_data.(string) )
							reason = ""
						} else {
							reason = "no output from network thread"
						}
					} 
		
				case "listulcaps":											// list user link capacities known to network manager
					if validate_auth( &auth_data, is_token ) {
						req = ipc.Mk_chmsg( )
						req.Send_req( nw_ch, my_ch, REQ_LISTULCAP, nil, nil )
						req = <- my_ch
						if req.State == nil {
							state = "OK"
							jreason = string( req.Response_data.(string) )
							reason = ""
						} else {
							reason = fmt.Sprintf( "%s", req.State )
						}
					} 
		
				case "listhosts":											// list known host information
					if validate_auth( &auth_data, is_token ) {
						req = ipc.Mk_chmsg( )
						req.Send_req( nw_ch, my_ch, REQ_LISTHOSTS, nil, nil )
						req = <- my_ch
						if req.State == nil {
							state = "OK"
							jreason = string( req.Response_data.(string) )
							reason = ""
						} else {
							reason = fmt.Sprintf( "%s", req.State )
						}
					} 
				
				case "listres":											// list reservations
					req = ipc.Mk_chmsg( )
					req.Send_req( rmgr_ch, my_ch, REQ_LIST, nil, nil )
					req = <- my_ch
					if req.State == nil {
						state = "OK"
						jreason = string( req.Response_data.(string) )
						reason = ""
					} else {
						reason = fmt.Sprintf( "%s", req.State )
					}
					

				case "listconns":								// generate json describing where the named host is attached (switch/port)
					if ntokens < 2 {
						nerrors++
						reason = fmt.Sprintf( "incorrect number of parameters supplied (%d) 1 expected: usage: attached2 hostname", ntokens-1 ); 
					} else {
						req = ipc.Mk_chmsg( )
						req.Send_req( nw_ch, my_ch, REQ_LISTCONNS, &tokens[1], nil )
						req = <- my_ch
						if req.State == nil {
							state = "OK"
							jreason = string( req.Response_data.(string) )
							reason = ""
						} else {
							reason = fmt.Sprintf( "%s", req.State )
						}
					}

				case "pause":
					if validate_auth( &auth_data, is_token ) {
						if res_paused {							// already in a paused state, just say so and go on
							jreason = fmt.Sprintf( `"reservations already in a paused state; use resume to return to normal operation"` )
							state = "WARN"
						} else {
							req = ipc.Mk_chmsg( )
							req.Send_req( rmgr_ch, my_ch, REQ_PAUSE, nil, nil )
							req = <- my_ch
							if req.State == nil {
								http_sheep.Baa( 1, "reservations are now paused" )	
								state = "OK"
								jreason = string( req.Response_data.( string ) )
								reason = ""
								res_paused = true
							} else {
								reason = fmt.Sprintf( "s", req.State )
							}
						}
					} 

				case "ping":
					reason = ""
					jreason = fmt.Sprintf( "\"pong: %s\"", version )
					state = "OK"

				case "qdump":					// dumps a list of currently active queues from network and writes them out to requestor (debugging mostly)
					if validate_auth( &auth_data, is_token ) {
						req = ipc.Mk_chmsg( )
						req.Send_req( nw_ch, my_ch, REQ_GEN_QMAP, time.Now().Unix(), nil )		// send to network to verify a path
						req = <- my_ch															// get response from the network thread
						state = "OK"
						m :=  req.Response_data.( []string )
						jreason = `{ "queues": [ `
						sep := ""						// local scope not to trash the global var
						for i := range m {
							jreason += fmt.Sprintf( "%s%q", sep, m[i] )
							sep = "," 
						}
						jreason += " ] }"
						reason = "active queues"
					}
					
				case "refresh":								// refresh reservations for named VM(s)
					if validate_auth( &auth_data, is_token ) {
						state = "OK"
						reason = ""
						for i := 1; i < ntokens; i++ {
							req = ipc.Mk_chmsg( )
							req.Send_req( osif_ch, my_ch, REQ_XLATE_HOST, &tokens[i], nil )		// translate [token/][project/]host-name into ID/hostname
							req = <- my_ch														// wait for response
							if req.Response_data != nil {
								hname := req.Response_data.( *string )
								req.Send_req( rmgr_ch, my_ch, REQ_PLEDGE_LIST, hname, nil )		// get a list of pledges that are associated with the hostname
								req = <- my_ch
								if req.Response_data != nil {
									plist := req.Response_data.( []*gizmos.Pledge )
									http_sheep.Baa( 1, "refreshing reservations for %s, %d pledge(s)", *hname, len( plist ) )

									for i := range plist {
										req.Send_req( rmgr_ch, my_ch, REQ_YANK_RES, plist[i].Get_id(), nil )		// yank the reservation for this pledge
										req = <- my_ch

										if req.State == nil {	
											h1, h2 := plist[i].Get_hosts( ) 							// get the pldege hosts so we can update the graph
											update_graph( h1, false, false )						// pull all of the VM information from osif then send to netmgr
											update_graph( h2, true, true )							// this call will block until netmgr has updated the graph and osif has pushed updates into fqmgr

											plist[i].Reset_pushed()													// it's not pushed at this point
											reason, jreason, ecount = finalise_reservation( plist[i], res_paused )	// allocate in network and add to res manager inventory
											if ecount == 0 {
												http_sheep.Baa( 1, "reservation refreshed: %s", *plist[i].Get_id() )
											} else {
												http_sheep.Baa( 1, "unable to finalise refresh for pledge: %s", reason )
												state = "ERROR"
												nerrors += ecount - 1
											}
										} else {
											http_sheep.Baa( 1, "unable to yank reservation: %s", req.State )
										}
									}
								} else {
									http_sheep.Baa( 1, "refreshing reservations for %s, no pledges", tokens[i] )
								}
							}
						}
					}

				case "reserve":
						tmap := gizmos.Toks2map( tokens )	// allow cookie=string dscp=n bandw=in[,out] hosts=h1,h2 window=[start-]end 
						if len( tmap ) < 1  {
							if ntokens < 4  {		
								nerrors++
								reason = fmt.Sprintf( "incorrect number of parameters supplied (%d): usage: reserve <bandwidth[K|M|G][,<outbandw[K|M|G]> [<start>-]<end-time> <host1>[,<host2>] cookie dscp; received: %s", ntokens-1, recs[i] ); 
								break
							} 

							tmap["bandw"] = &tokens[1]			// less efficient, but easier to read and we don't do this enough to matter
							tmap["window"] = &tokens[2]
							tmap["hosts"] = &tokens[3]
							tmap["cookie"] = &empty_str
							dup_str := "0"
							tmap["dscp"] = &dup_str
							if ntokens > 4 {					// optional, cookie must be supplied if dscp is supplied
								tmap["cookie"] = &tokens[4]
								if ntokens > 5 {
									tmap["dscp"] = &tokens[5]
								}
							} 
						}

						if strings.Index( *tmap["bandw"], "," ) >= 0 {				// look for inputbandwidth,outputbandwidth
							subtokens := strings.Split( *tmap["bandw"], "," )
							bandw_in = clike.Atoll( subtokens[0] )
							bandw_out = clike.Atoll( subtokens[1] )
						} else {
							bandw_in = clike.Atoll( *tmap["bandw"] )				// no comma, so single value applied to each
							bandw_out = bandw_in
						}


						startt, endt = gizmos.Str2start_end( *tmap["window"] )		// split time token into start/end timestamps
						h1, h2 := gizmos.Str2host1_host2( *tmap["hosts"] )			// split h1-h2 or h1,h2 into separate strings

						res = nil 
						h1, h2, p1, p2, err := validate_hosts( h1, h2 )				// translate project/host[port] into tenantID/host and if token/project/name rquired validates token.

						if err == nil {
							update_graph( &h1, false, false )						// pull all of the VM information from osif then send to netmgr
							update_graph( &h2, true, true )							// this call will block until netmgr has updated the graph and osif has pushed updates into fqmgr

							dscp := tclass2dscp["voice"]							// default to using voice traffic class
							dscp_koe := false										// we do not keep it as the packet exits the environment

							if tmap["dscp"] != nil && *tmap["dscp"] != "0" {				// 0 is the old default from tegu_req (back compat)
								if strings.HasPrefix( *tmap["dscp"], "global_" ) {
									dscp_koe = true											// global_* causes the value to be retained when packets exit the environment
									dscp = tclass2dscp[(*tmap["dscp"])[7:] ]				// pull the value based on the trailing string
								} else {
									dscp = tclass2dscp[*tmap["dscp"]]
								}
								if dscp <= 0 {
									err = fmt.Errorf( "traffic classifcation string is not valid: %s", *tmap["dscp"] )
								} 
							}
		
							if err == nil {
								res_name = mk_resname( )					// name used to track the reservation in the cache and given to queue setting commands for visual debugging
								res, err = gizmos.Mk_pledge( &h1, &h2, p1, p2, startt, endt, bandw_in, bandw_out, &res_name, tmap["cookie"], dscp, dscp_koe )
							}
						}


						if res != nil {															// able to make the reservation, continue and try to find a path with bandwidth
							reason, jreason, ecount = finalise_reservation( res, res_paused )	// allocate in network and add to res manager inventory
							if ecount == 0 {
								state = "OK"
							} else {
								nerrors += ecount - 1 												// number of errors added to the pile by the call
							}
						} else {
							if err == nil {
								err = fmt.Errorf( "specific reason unknown" )						// ensure we have something for message
							}
							reason = fmt.Sprintf( "reservation rejected: %s", err )
						}

				case "resume":
					if validate_auth( &auth_data, is_token ) {
						if ! res_paused {							// not in a paused state, just say so and go on
							jreason = fmt.Sprintf( `"reservation processing already in a normal state"` )
							state = "WARN"
						} else {
							req = ipc.Mk_chmsg( )
							req.Send_req( rmgr_ch, my_ch, REQ_RESUME, nil, nil )
							req = <- my_ch
							if req.State == nil {
								http_sheep.Baa( 1, "reservations are now resumed" )	
								state = "OK"
								jreason = string( req.Response_data.( string ) )
								reason = ""
								res_paused = false
							} else {
								reason = fmt.Sprintf( "s", req.State )
							}
						}
					}

				case "setulcap":									// set a user link cap; expect user-name limit
					if validate_auth( &auth_data, is_token ) {
						if ntokens == 3 {
							req = ipc.Mk_chmsg( )
							req.Send_req( osif_ch, my_ch, REQ_PNAME2ID, &tokens[1], nil )		// translate the name to virtulisation assigned ID
							req = <- my_ch

							pdata := make( []*string, 2 )
							if req.Response_data != nil {					// good *string came back
								pdata[0] = req.Response_data.( *string )
								pdata[1] = &tokens[2]

								reason = fmt.Sprintf( "user link cap set for %s (%s): %s", tokens[1], *pdata[0], tokens[2] )
								req.Send_req( rmgr_ch, nil, REQ_SETULCAP, pdata, nil ) 				// dont wait for a reply
								state = "OK"
							} else {
								reason = fmt.Sprintf( "unable to translate name: %s", tokens[1] )
								state = "ERROR"
								nerrors++
							}
						} else {
							state = "ERROR"
							nerrors++
							reason = fmt.Sprintf( "incorrect number of parameters received (%d); expected tenant-name limit", ntokens )
						}
					}

				case "verbose":									// verbose n [child-bleater]
					if validate_auth( &auth_data, is_token ) {
						if ntokens > 1 {
							state = "OK"
							reason = ""
							nv := clike.Atou( tokens[1] )
							if nv < 0 {
								nv = 0
							}
							if ntokens > 2 {
								jreason = fmt.Sprintf( "\"verbose set: %s now %d\"",  tokens[2], nv )
								switch( tokens[2] ) {
									case "osif", "ostack", "osif_mgr":
										osif_sheep.Set_level( nv )

									case "resmgr", "res_mgr":
										rm_sheep.Set_level( nv )

									case "fq", "fq_mgr", "fqmgr":
										fq_sheep.Set_level( nv )

									case "http", "http_api":
										http_sheep.Set_level( nv )

									case "net", "network":
										net_sheep.Set_level( nv )
										
									case "agent":
										am_sheep.Set_level( nv )

									case "tegu", "master":
										tegu_sheep.Set_level( nv )

									case "lib", "gizmos":
										gizmos.Set_bleat_level( nv )

									default:
										state = "ERROR"
										http_sheep.Baa( 1, "unrecognised subsystem name given with verbose level: %s", tokens[2], nv )
										jreason = fmt.Sprintf( `"unrecognsed subsystem name given; must be one of: agent, osif, resmgr, http, fqmgr, or net"` )
								}

								http_sheep.Baa( 1, "verbose level set: %s %d", tokens[2], nv )
							} else {
								jreason = fmt.Sprintf( "\"verbose set: master level to %d\"",   nv )
								http_sheep.Baa( 1, "verbose level set: master %d", nv )
								tegu_sheep.Set_level( nv )
							}
						} else {
							state = "ERROR"
							reason = fmt.Sprintf( "missing parameters on verbose command" )
						}
					}

				default:
					reason = fmt.Sprintf( "unrecognised put and/or post action: reqest %d, %s: whole req=(%s)", i, tokens[0], recs[i] )
					http_sheep.Baa( 1, "unrecognised action: %s in %s", tokens[0], recs[i] )
			}
		} else {
			reason = fmt.Sprintf( "tegu is running, but is not accepting requests; try again later" )
		}

		if state == "ERROR" {
			nerrors++
		}

		if jreason != "" {
			fmt.Fprintf( out, `%s{ "status": %q, "request": %d, "comment": %q, "details": %s }`, sep, state, req_count, reason, jreason )
		} else {
			fmt.Fprintf( out, `%s{ "status": %q, "request": %d, "comment": %q }`, sep, state, req_count, reason )
		}

		sep = ","		// after the first the separator is now a comma
	}

	fmt.Fprintf( out,  "]," )				// close the request output array (adding the comma here might be dodgy, but we'll assume the caller is sending one last object)

	if nerrors > 0 {
		state = "ERROR"		// must set on the off chance that last request was ok
	} 

	if req_count <= 0 {
		msg = fmt.Sprintf( "no requests found in input" )
		state = "ERROR"
	} else {
		msg = fmt.Sprintf( "%d errors processing requests", nerrors )
	}
	
	return
}

func parse_put( out http.ResponseWriter, recs []string, sender string ) (state string, msg string) {
	
	state, msg = parse_post( out, recs, sender )
	return
}

/*
	Delete something. Currently only reservation is supported, but there might be other
	things in future to delete, so we require a token 0 that indiccates what.

	Supported delete actions:
		reservation <name> [<cookie>]
*/
func parse_delete( out http.ResponseWriter, recs []string, sender string ) ( state string, msg string ) {
	var (
		sep			string = ""							// json output list separator
		req_count	int = 0								// requests processed this batch
		req			*ipc.Chmsg								// also used to receive a response
		tokens		[]string								// parsed tokens from the http data
		ntokens		int
		nerrors		int = 0								// overall error count -- final status is error if non-zero
		jdetails	string = ""							// result details in json
		comment		string = ""							// comment about the state
		my_ch		chan *ipc.Chmsg
		del_data	[]*string								// data sent on delete
	)

	my_ch = make( chan *ipc.Chmsg )							// allocate channel for responses to our requests
	defer close( my_ch )

	fmt.Fprintf( out,  "\"reqstate\":[ " )				// wrap request output into an array
	state = "OK"
	for i := 0; i < len( recs ); i++ {
		ntokens, tokens = token.Tokenise_qpopulated( recs[i], " " )		// split and keep populated tokens (treats successive sep chrs as one), preserves spaces in "s

		if ntokens < 1 || tokens[0][0:1] == "#" {			// skip comments or blank lines
			continue
		}

		req_count++
		state = "ERROR"
		jdetails = ""

		http_sheep.Baa( 2, "delete command for %s", tokens[0] )
		switch tokens[0] {
			case "reservation":									// expect:  reservation name(id) [cookie]
				if ntokens < 2 || ntokens > 3  {
					nerrors++
					comment = fmt.Sprintf( "bad delete reservation command: wanted 'reservation res-ID [cookie]' received '%s'", recs[i] ); 
				} else {
					del_data = make( []*string, 2, 2 )			// delete data is the reservation name and the cookie if supplied
					del_data[0] = &tokens[1]
					if ntokens < 3 {
						del_data[1] = &empty_str

					} else {
						del_data[1] = &tokens[2]
					}

					req = ipc.Mk_chmsg( )
					req.Send_req( rmgr_ch, my_ch, REQ_DEL, del_data, nil )	// delete from the resmgr point of view		// res mgr sends delete on to network mgr (2014.07.07)
					req = <- my_ch										// wait for delete response 

					if req.State == nil {
						comment = "reservation successfully deleted"
						state = "OK"
					} else {
						nerrors++
						comment = fmt.Sprintf( "reservation delete failed: %s", req.State )
					}
				}

			default:
				nerrors++
				comment = fmt.Sprintf( "unknown delete command: %s", tokens[0] )
				
		}

		if jdetails != "" {
			fmt.Fprintf( out, "%s{ \"status\": \"%s\", \"request\": \"%d\", \"comment\": \"%s\", \"details\": %s }", sep, state, req_count, comment, jdetails )
		} else {
			fmt.Fprintf( out, "%s{ \"status\": \"%s\", \"request\": \"%d\", \"comment\": \"%s\" }", sep, state, req_count, comment )
		}

		sep = ","
	}

	fmt.Fprintf( out,  "]," )				// close the request output array (adding the comma here might be dodgy, but we'll assume the caller is sending one last object)

	if nerrors > 0 {
		state = "ERROR"		// must set on the off chance that last request was ok
	} 

	if req_count <= 0 {
		msg = fmt.Sprintf( "no requests found in input" )
		state = "ERROR"
	} else {
		msg = fmt.Sprintf( "%d errors processing requests in %d requests", nerrors, req_count )
	}

	return
}

func parse_get( out http.ResponseWriter, recs []string, sender string ) (state string, msg string) {
	http_sheep.Baa( 1, "get received and ignored -- GET is not supported" )
	state = "ERROR"
	msg = "GET requests are unsupported"
	return
}

/*
	Deal with input from the other side; this is invoked directly by the http listener.
	Because we are driven as a callback, and cannot controll the parameters passed in, we 
	must (sadly) rely on globals for some information; sigh. (There might be a way to deal
	with this using a closure, but I'm not taking the time to go down that path until 
	other more important things are implemented.)

	This function splits input, on either newlines or semicolons, into records. The array
	of records is then passed to the appropriate parse function based on the http method
	(PUT, GET, etc) that was used by the user-agent. 

	Output to the client process is a bunch of {...} "objects", one per record, 
	plus a final overall status; all are collected in square brackets and thus
	should be parsable as json.
*/
func deal_with( out http.ResponseWriter, in *http.Request ) {
	var (
		data 	[]byte
		recs	[]string
		state	string
		msg		string
	)

	data = dig_data( in )
	if( data == nil ) {						// missing data -- punt early
		http_sheep.Baa( 1, "http: deal_with called without data: %s", in.Method )
		fmt.Fprintf( out, `{ "status": "ERROR", "comment": "missing command" }` )	// error stuff back to user
		return
	} else {
		_, recs = token.Tokenise_drop( string( data ), ";\n" )		// split based on ; or newline
		fmt.Fprintf( out, "{ " )									// open the overall object for output
	}
	
	switch in.Method {
		case "PUT":
			state, msg = parse_put( out, recs, in.RemoteAddr )

		case "POST":
			state, msg = parse_post( out, recs, in.RemoteAddr )

		case "DELETE":
			state, msg = parse_delete( out, recs, in.RemoteAddr )

		case "GET":
			state, msg = parse_get( out, recs, in.RemoteAddr )

		default:
			http_sheep.Baa( 1, "deal_with called for unrecognised method: %s", in.Method )
			state = "ERROR"
			msg = fmt.Sprintf( "unrecognised method: %s", in.Method )
	}

	fmt.Fprintf( out, fmt.Sprintf( ` "endstate": { "status": %q, "comment": %q } }`, state, msg ) )		// final, overall status and close bracket

}

/*
	start an http listener. we expect channels and the port to be in globals.
*/
func Http_api( api_port *string, nwch chan *ipc.Chmsg, rmch chan *ipc.Chmsg ) {
	var (
		ssl_key	*string = nil
		ssl_cert *string = nil
		create_cert bool = false
		err	error
	)

	http_sheep = bleater.Mk_bleater( 0, os.Stderr )		// allocate our bleater and attach it to the master
	http_sheep.Set_prefix( "http_api" )
	tegu_sheep.Add_child( http_sheep )					// we become a child so that if the master vol is adjusted we'll react too

	dup_str := "localhost"
	priv_auth = &dup_str
	
	tclass2dscp = make( map[string]int, 5 )			// TODO: these need to come from the config file
	tclass2dscp["voice"] = 46
	tclass2dscp["control"] = 26
	tclass2dscp["data"] = 18

	if cfg_data["httpmgr"] != nil {
		if p := cfg_data["httpmgr"]["verbose"]; p != nil {
			http_sheep.Set_level(  uint( clike.Atoi( *p ) ) )
		}

		p := cfg_data["httpmgr"]["cert"]
		if p != nil {
			ssl_cert = p
		}

		p = cfg_data["httpmgr"]["key"]
		if p != nil {
			ssl_key = p
		}

		p = cfg_data["httpmgr"]["create_cert"]
		if p != nil  && *p == "true" {	
			create_cert = true
		}
		
		p = cfg_data["httpmgr"]["priv_auth"]
		if p != nil {
			switch *p {
				case "none":
					priv_auth = p

				case "local":
					priv_auth = p

				case "localhost":
					priv_auth = p

				case "token":
					priv_auth = p

				default:
					http_sheep.Baa( 0, `WRN: invalid local authorisation type (%s), defaulting to "localhost"  [TGUHTP000]`, *p )
			}
		}
	}

	//  define callbacks that are driven when various http requests are received
	http.HandleFunc( "/tegu/api", deal_with )				// generic (original) api handler
	http.HandleFunc( "/tegu/rest/ports", http_wa_ports )	// wide area rest api handlers
	http.HandleFunc( "/tegu/rest/tunnels", http_wa_tunnel )
	http.HandleFunc( "/tegu/rest/routes", http_wa_route )
	http.HandleFunc( "/tegu/rest/connections", http_wa_conn )

	if ssl_cert != nil && *ssl_cert != "" && ssl_key != nil && *ssl_key != "" {
		if  create_cert {
			http_sheep.Baa( 1, "creating SSL certificate and key: %s %s", *ssl_cert, *ssl_key )
			dns_list := make( []string, 3 )
			dns_list[0] = "localhost"
			this_host, _ := os.Hostname( )
			tokens := strings.Split( this_host, "." )
			dns_list[1] = this_host
			dns_list[2] = tokens[0]	
			cert_name := "tegu_cert"
			err = security.Mk_cert( 1024, &cert_name, dns_list, ssl_cert, ssl_key )
    		if err != nil {
				http_sheep.Baa( 0, "ERR: unable to create a certificate: %s %s: %s  [TGUHTP001]", ssl_cert, ssl_key, err )
			}
		}

		http_sheep.Baa( 1, "http interface running and listening for TLS connections on %s", *api_port )
		err = http.ListenAndServeTLS( ":" + *api_port, *ssl_cert, *ssl_key,  nil )		// drive the bus
	} else {
		http_sheep.Baa( 1, "http interface running and listening for connections on %s", *api_port )
		err = http.ListenAndServe( ":" + *api_port, nil )		// drive the bus
	}
	
	if err != nil {
		http_sheep.Baa( 1, "ERR: unable to start http listener: %s  [TGUHTP002]", err )
		syscall.Exit( 1 )								// bring the giant down hard if we cannot listen
	} else {
		http_sheep.Baa( 0, "http listener is done" )
	}
}<|MERGE_RESOLUTION|>--- conflicted
+++ resolved
@@ -56,11 +56,8 @@
 				18 Nov 2014 : Changes to support lazy osif data fetching
 				24 Nov 2014 : Corrected early return in update graph (preventing !//ipaddress from causing
 					an ip2mac map to be forced out to fqmgr.
-<<<<<<< HEAD
 				05 Jan 2015 : Added support for wide area rest interface calls.
-=======
 				16 Jan 2014 : Support port masks in flow-mods.
->>>>>>> ab055d1f
 */
 
 package managers
