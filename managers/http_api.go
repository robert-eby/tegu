// vi: sw=4 ts=4:

/*

	Mnemonic:	http_api
	Abstract:	This provides an api interface based on http (shudders) RESTish.
				The main method here is expected to be driven as a go routine from
				the main tegu function.

				The main work functions (parse_get, parse_post, parse_delete) all generate
				json formatted data to the output device (we assume back to the requesting
				browser/user-agent).  The output should be an array (reqstate) with one "object" describing
				the result of each request, and a final object (endstate) describing the overall state.

				These requests are supported:
					POST:
						chkpt	(limited)
						graph	(limited)
						listconns
						listhosts	(limited)
						listres
						pause (limited)
						reserve
						resume (limited)
						verbose (limited)

					DELETE:
						reservation


					limited commands must be submitted from the host that Tegu is running on using the
					IPV4 localhost address -- this assumes that only admins will have access to the
					host and thus can issue the administrative commands.

	Date:		20 November 2013 (broken out of initial test on 2 Dec)
	Author:		E. Scott Daniels

	Mods:		05 May 2014 : Added agent manager to the verbose change list.
				13 May 2014 : Added support for exit-dscp value in reservation.
				22 May 2014 : Now forces a checkpoint after a successful reservation.
				06 Jun 2014 : Added support to listen on https rather than http
				10 Jun 2014 : Added requirement that certain admin commands be issued from localhost.
				16 Jun 2014 : Added token validation for priv requests and added listhosts and graph to
					the set of priv commands.
				18 Jun 2014 : Corrected bug that was causing incorrect json goo when generating an error.
				20 Jun 2014 : Corrected bug that allowed a reservation between the same host (VM) name.
				29 Jun 2014 : Changes to support user link limits.
				07 Jul 2014 : Change to drop the request to network manager on delete; reservation manager
					now sends that request to tighten up the timing between the two.
					Added support for reservation refresh.
				17 Jul 2014 : Corrected typo in localhost validation check.
				18 Jul 2014 : Added better error messaging when unable to open a listening port.
				15 Aug 2014 : Corrected bug (201) -- refresh not giving rejection message when rejecting.
				24 Sep 2014 : Added support for ITONS traffic class demands.
				09 Oct 2014 : Allow verbose even if network not initialised correctly.
				18 Nov 2014 : Changes to support lazy osif data fetching
				24 Nov 2014 : Corrected early return in update graph (preventing !//ipaddress from causing
					an ip2mac map to be forced out to fqmgr.
				16 Jan 2015 : Support port masks in flow-mods.
				27 Jan 2015 : Allow bandwidth specification to be decimal value (e.g. 155.2M)
<<<<<<< HEAD
				17 Feb 2015 : Added mirroring
				24 Feb 2015 : prevent interface issue in steer parsing and adjust to work with lazy update.
				30 Mar 2015 : Added support to force a project's VMs into the current graph.
				01 Apr 2015 : Corrected cause of nil ptr exception in steering reqest parsing.
=======
				08 Apr 2015 : Corrected slice bounds error if input record was empty (e.g. '', no newline)
				10 Apr 2015 : Seems some HTTP clients refuse or are unable to send a body on a DELETE.
					Extended the POST function to include a "cancelres" request. Sheesh.  It would be
					much simpler to listen on a socket and accept newline terminated messages; rest sucks.
>>>>>>> 385f7cb7
*/

package managers

import (
	//"bufio"
	//"encoding/json"
	//"flag"
	"fmt"
	"io/ioutil"
	//"html"
	"net/http"
	"os"
	"strings"
	"syscall"
	"time"

	"codecloud.web.att.com/gopkgs/bleater"
	"codecloud.web.att.com/gopkgs/clike"
	"codecloud.web.att.com/gopkgs/token"
	"codecloud.web.att.com/gopkgs/ipc"
	"codecloud.web.att.com/gopkgs/security"

	"codecloud.web.att.com/tegu/gizmos"
)

var (
	isSSL bool
)

/* ---- validation and authorisation functions ---------------------------------------------------------- */

/*
	Make a reservation name that should be unique across invocations of tegu.
*/
func mk_resname( ) ( string ) {
	r := res_nmseed
	res_nmseed++
	return fmt.Sprintf( "res%x_%05d", pid, r );
}

/*
	Validate the h1 and h2 strings translating the project name to a tenant ID if present.
	The translated names are returned if _both_ are valid; error is set otherwise.
	In addition, if a port number is added to a host name it is stripped and returned.

	For IPv6 addresses, in order to be backwards compatable with the IPv4 notation of
	address:port, we'll require the syntax [address]:port if a port is to be supplied
	with an IPv6 address.

	If the resulting host names match (project/host[:port]) then we return an error
	as this isn't allowed.
*/
func validate_hosts( h1 string, h2 string ) ( h1x string, h2x string, p1 *string, p2 *string, err error ) {
	var ht *string
	
	my_ch := make( chan *ipc.Chmsg )							// allocate channel for responses to our requests
	defer close( my_ch )									// close it on return
	p1 = &zero_string
	p2 = &zero_string

	if h1[0:1] == "!" {										// the external host needs to be h2 for flow-mod generation
		hx := h1											// so switch them if !address is first.
		h1 = h2
		h2 = hx
	}
	
	req := ipc.Mk_chmsg( )
	req.Send_req( osif_ch, my_ch, REQ_VALIDATE_HOST, &h1, nil )		// request to openstack interface to validate this token/project pair for host
	req = <- my_ch													// hard wait for response

	if req.State != nil {
		err = fmt.Errorf( "h1 validation failed: %s", req.State )
		return
	}

	ht, p1 = gizmos.Split_port( req.Response_data.( *string ) ) 	// split off :port from token/project/name where name is name or address
	h1x = *ht
	/*
	h1x = *( req.Response_data.( *string ) )
	tokens := strings.Split( h1x, ":" )
	if len( tokens ) > 1 {
		h1x = tokens[0]
		p1 = &tokens[1]
	}
	*/

	req = ipc.Mk_chmsg( )											// probably don't need a new one, but it should be safe
	req.Send_req( osif_ch, my_ch, REQ_VALIDATE_HOST, &h2, nil )		// request to openstack interface to validate this host
	req = <- my_ch													// hard wait for response

	if req.State != nil {
		err = fmt.Errorf( "h2 validation failed: %s", req.State )
		return
	}

	ht, p2 = gizmos.Split_port( req.Response_data.( *string ) ) 	// split off :port from token/project/name where name is name or address
	h2x = *ht
	//h2x = *( req.Response_data.( *string ) )
	if h1x == h2x {
		err = fmt.Errorf( "host names are the same" )
		return
	}

	/*
	tokens = strings.Split( h2x, ":" )
	if len( tokens ) > 1 {
		h2x = tokens[0]
		p2 = &tokens[1]
	}
	*/

	return
}


/*
	Return true if the sender string is the localhost (127.0.0.1).
*/
func is_localhost( a *string ) ( bool ) {
	tokens := strings.Split( *a, ":" )
	if tokens[0] == "127.0.0.1" {
		return true
	}

	return false
}

/*
	Given what is assumed to be an admin token, verify it. The admin ID is assumed to be the
	ID defined as the default user in the config file.

	Returns true if the token could be authorised.
*/
func is_admin_token( token *string ) ( bool ) {

	my_ch := make( chan *ipc.Chmsg )							// allocate channel for responses to our requests
	defer close( my_ch )									// close it on return

	req := ipc.Mk_chmsg( )
	req.Send_req( osif_ch, my_ch, REQ_VALIDATE_TEGU_ADMIN, token, nil )		// verify that the token is good for the admin (default) user given in the config file
	req = <- my_ch														// hard wait for response

	if req.State == nil {
		return true
	}

	http_sheep.Baa( 1, "admin token auth failed: %s", req.State )
	return false
}

/*
	Given a token test to see if any of the roles in the list are listed as roles by openstack.
	Returns true if one or more are listed.
*/
func token_has_osroles( token *string, roles string ) ( bool ) {
	dstr := *token + " " + roles					// osif expects single string, space separated token and list
	
	my_ch := make( chan *ipc.Chmsg )						// allocate channel for responses to our requests
	defer close( my_ch )									// close it on return
	
	req := ipc.Mk_chmsg( )
	req.Send_req( osif_ch, my_ch, REQ_HAS_ANY_ROLE, &dstr, nil )		// go check it out
	req = <- my_ch														// hard wait for response

	if req.State == nil {
		return true
	}

	return false
}

/*
	This function will validate the requestor is authorised to make the request based on the setting
	of priv_auth. When localhost, the request must have originated from the localhost. When token
	the user must have sent a valid token for the admin user defined in the config file. When none,
	we just return true.

	Returns true if the command can be allowed; false if not.
*/
func validate_auth( data *string, is_token bool ) ( allowed bool ) {
	if priv_auth == nil {
		return true
	}

	switch *priv_auth {
		case "none":
			return true

		case "local":
			fallthrough
		case "localhost":
			if ! is_token {
				return is_localhost( data )
			}
			fallthrough

		case "token":
			return is_admin_token( data )
	}

	return false
}

<<<<<<< HEAD
// --- generic utility ----------------------------------------------------------------------------------

/*
	Given something like project/E* translate to a real name or IP address.
	The name MUST have a leading project (tenant or what ever the virtulisation manager
	calls it these days).
*/
func wc2name( raw string ) ( string ) {
	var (
		lch	chan *ipc.Chmsg				// local channel for responses
	)

	lch = make( chan *ipc.Chmsg )
	toks := strings.Split( raw, "/" )
	if len( toks ) < 2 {				// must have <project>/<name> to do this
		return raw
	}

	switch toks[1] {
		case "E*", "e*":					// look up gateway for project
			req := ipc.Mk_chmsg( )

	//		req.Send_req( nw_ch, lch, REQ_GETGW, &toks[0], nil )	// request to net thread; it will create a json blob and attach to the request which it sends back
			req.Send_req( osif_ch, lch, REQ_GET_DEFGW, &toks[0], nil )	// ask osif to fetch info and dig out the default (first in list) gw ip address
			req = <- lch											// hard wait for network thread response
			if req.Response_data.(*string) != nil {
				http_sheep.Baa(	1, "E* converted to gw: %s", *(req.Response_data.( *string ) ) )
				return *(req.Response_data.( *string ))
			} else {
				http_sheep.Baa( 1, "E* wasn't translated to name" )
			}

		case "L*", "l*":
			break

		default:
			return raw
	}

	return ""
}

=======
>>>>>>> 385f7cb7
// ------------------------------------------------------------------------------------------------------

/*
	pull the data from the request (the -d stuff from churl -d)
*/
func dig_data( resp *http.Request ) ( data []byte ) {
	data, err := ioutil.ReadAll( resp.Body )
	resp.Body.Close( )
	if( err != nil ) {
		http_sheep.Baa( 1, "unable to dig data from the request: %s", err )
		data = nil
	}

	return
}


/*
	Given a reservation (pledge) ask network manager to reserve the bandwidth and set queues. If net mgr
	is successful, then we'll send the reservation off to reservation manager to do the rest (push flow-mods
	etc.)  The return values may seem odd, but are a result of breaking this out of the main parser which
	wants two reason strings and a count of errors in order to report an overall status and a status of
	each request that was received from the outside world.
*/
func finalise_reservation( res *gizmos.Pledge, res_paused bool ) ( reason string, jreason string, nerrors int ) {

	nerrors = 0
	jreason = ""
	reason = ""

	my_ch := make( chan *ipc.Chmsg )						// allocate channel for responses to our requests
	defer close( my_ch )									// close it on return

	req := ipc.Mk_chmsg( )
	req.Send_req( nw_ch, my_ch, REQ_RESERVE, res, nil )		// send to network to verify a path
	req = <- my_ch											// get response from the network thread

	if req.Response_data != nil {
		path_list := req.Response_data.( []*gizmos.Path )			// path(s) that were found to be suitable for the reservation
		res.Set_path_list( path_list )

		req.Send_req( rmgr_ch, my_ch, REQ_ADD, res, nil )	// network OK'd it, so add it to the inventory
		req = <- my_ch										// wait for completion

		if req.State == nil {
			ckptreq := ipc.Mk_chmsg( )
			ckptreq.Send_req( rmgr_ch, nil, REQ_CHKPT, nil, nil )	// request a chkpt now, but don't wait on it
			reason = fmt.Sprintf( "reservation accepted; reservation path has %d entries", len( path_list ) )
			jreason =  res.To_json()
		} else {
			nerrors++
			reason = fmt.Sprintf( "%s", req.State )
		}

		if res_paused {
			rm_sheep.Baa( 1, "reservations are paused, accepted reservation will not be pushed until resumed" )
			res.Pause( false )								// when paused we must mark the reservation as paused and pushed so it doesn't push until resume received
			res.Set_pushed( )
		}
	} else {
		reason = fmt.Sprintf( "reservation rejected: %s", req.State )
		nerrors++
	}

	return
}


/*
	Gathers information about the host from openstack, and if known inserts the information into
	the network graph. If block is true, then we will block on a repl from network manager.
	If update_fqmgr is true, then we will also send osif a request to update the fqmgr with
	data that might ahve changed as a result of lazy gathering of info by the get_hostinfo
	request.  If block is set, then we block until osif acks the request. This ensures
	that the request has been given to fq-mgr which is single threaded and thus will process
	the update before attempting to process any flow-mods that result from a later reservation.
*/
func update_graph( hname *string, update_fqmgr bool, block bool ) {

	my_ch := make( chan *ipc.Chmsg )							// allocate channel for responses to our requests

	req := ipc.Mk_chmsg( )
	req.Send_req( osif_ch, my_ch, REQ_GET_HOSTINFO, hname, nil )				// request data
	req = <- my_ch
	if req.Response_data != nil {												// if returned send to network for insertion
		if ! block {
			my_ch = nil															// turn off if not blocking
		}

		req.Send_req( nw_ch, my_ch, REQ_ADD, req.Response_data, nil )			// add information to the graph
		if block {
			_ = <- my_ch															// wait for response -- at the moment we ignore
		}
	} else {
		if req.State != nil {
			http_sheep.Baa( 2, "unable to get host info for %s: %s", *hname, req.State )		// this is probably ok as it's likely a !//ipaddress hostname, but we'll log it anyway
		}
	}

	if update_fqmgr {
		req := ipc.Mk_chmsg( )
		req.Send_req( osif_ch, my_ch, REQ_IP2MACMAP, hname, nil )				// cause osif to push changes into fq-mgr (caution: we give osif fq-mgr's channel for response)
		if block {
			_ = <- my_ch
<<<<<<< HEAD
		}
=======
		}	
>>>>>>> 385f7cb7
	}
}



// ---- main parsers ------------------------------------------------------------------------------------
/*
	parse and react to a POST request. we expect multiple, newline separated, requests
	to be sent in the body. Supported requests:

		ckpt
		listhosts
		listulcaps
		listres
		listconns
		reserve <bandwidth[K|M|G][,outbandwidth[K|M|G]> [<start>-]<end> <host1>[-<host2] [cookie]
		graph
		ping
		listconns <hostname|hostip>


	Because this is drien from within the go http support library, we expect a few globals
	to be in our envronment to make things easier.
		accept_requests	bool	set to true if we can accept and process requests. if false any
								request is failed.
*/
func parse_post( out http.ResponseWriter, recs []string, sender string ) (state string, msg string) {
	var (
		res			*gizmos.Pledge			// reservation that we're working on
		//res_name	string = "undefined"
		tokens		[]string
		ntokens		int
		nerrors 	int = 0
		reason		string					// reason for the current status
		jreason		string					// json details from the pledge
		startt		int64
		endt		int64
		bandw_in	int64
		bandw_out	int64
		req_count	int = 0;				// number of requests attempted
		sep			string = ""				// json object separator
		req			*ipc.Chmsg
		my_ch		chan *ipc.Chmsg
		auth_data	string					// data (token or sending address) sent for authorisation
		is_token	bool					// flag when auth data is a token
		ecount		int						// number of errors reported by function
	)


	my_ch = make( chan *ipc.Chmsg )							// allocate channel for responses to our requests
	defer close( my_ch )

	fmt.Fprintf( out,  "\"reqstate\": [ " )				// wrap request output into an array

	state = "OK"
	for i := 0; i < len( recs ); i++ {
		ntokens, tokens = token.Tokenise_qpopulated( recs[i], " " )		// split and keep populated tokens (treats successive sep chrs as one), preserves spaces in "s

		if ntokens < 1 || len( tokens[0] ) < 2 || tokens[0][0:1] == "#" {		// prevent issues if empty line, skip comment.
			continue
		}

		if len( tokens[0] ) > 5  && tokens[0][0:5] == "auth="	{
			auth_data = tokens[0][5:]
			tokens = tokens[1:]				// reslice to skip the jibberish
			ntokens--
			is_token = true
		} else {
			auth_data = sender
			is_token = false
		}

		req_count++
		state = "ERROR"				// default for each loop; final set based on error count following loop
		jreason = ""
		if accept_requests  ||  tokens[0] == "ping"  || tokens[0] == "verbose" {			// always allow ping/verbose if we are up
			reason = fmt.Sprintf( "you are not authorised to submit a %s command", tokens[0] )

			http_sheep.Baa( 3, "processing request: %s", tokens[0] )
			switch tokens[0] {

				case "cancelres":												// cancel reservation
					err := delete_reservation( tokens )
					if err != nil {
						reason = fmt.Sprintf( "%s", err )
					}

				case "chkpt":
					if validate_auth( &auth_data, is_token ) {
						req = ipc.Mk_chmsg( )
						req.Send_req( rmgr_ch, nil, REQ_CHKPT, nil, nil )
						state = "OK"
						reason = "checkpoint was requested"
					}

				case "graph":
					if (is_token && token_has_osroles( &auth_data, "admin,sys_app" )) || validate_auth( &auth_data, is_token ) {
						tmap := gizmos.Mixtoks2map( tokens[1:], "" )			// look for project=pname[,pname] on the request
						if tmap["project"] != nil {
							http_sheep.Baa( 1, "graph is forcing update of all VMs for the project: %s", *tmap["project"] )
							req = ipc.Mk_chmsg( )
							req.Send_req( osif_ch, my_ch, REQ_GET_PROJ_HOSTS, tmap["project"], nil )	// get a list of network vm insertion structs and push into the network
							req = <- my_ch
							if req.Response_data == nil {
								http_sheep.Baa( 1, "failed to load all vm data: %s: %s", *tmap["project"], req.State )
								jreason = fmt.Sprintf( "unable to load project data: %s", req.State )	
							} else {
								req.Send_req( nw_ch, my_ch, REQ_ADD, req.Response_data, nil )	// send list to network to insert; must block until done so graph reqeust gets update
								req = <- my_ch
							}
						}

						req = ipc.Mk_chmsg( )

						req.Send_req( nw_ch, my_ch, REQ_NETGRAPH, nil, nil )	// request to net thread; it will create a json blob and attach to the request which it sends back
						req = <- my_ch											// hard wait for network thread response
						if req.Response_data != nil {
							state = "OK"
							jreason = string( req.Response_data.(string) )
							reason = ""
						} else {
							reason = "no output from network thread"
						}
					}
<<<<<<< HEAD

=======
		
>>>>>>> 385f7cb7
				case "listulcaps":											// list user link capacities known to network manager
					if validate_auth( &auth_data, is_token ) {
						req = ipc.Mk_chmsg( )
						req.Send_req( nw_ch, my_ch, REQ_LISTULCAP, nil, nil )
						req = <- my_ch
						if req.State == nil {
							state = "OK"
							jreason = string( req.Response_data.(string) )
							reason = ""
						} else {
							reason = fmt.Sprintf( "%s", req.State )
						}
					}
<<<<<<< HEAD

=======
		
>>>>>>> 385f7cb7
				case "listhosts":											// list known host information
					if (is_token && token_has_osroles( &auth_data, "admin,sys_app" ))  ||  validate_auth( &auth_data, is_token ) {
						tmap := gizmos.Mixtoks2map( tokens[1:], "" )			// look for project=pname[,pname] on the request
						if tmap["project"] != nil {
							http_sheep.Baa( 1, "listhosts is forcing update of all VMs for the project: %s", *tmap["project"] )
							req = ipc.Mk_chmsg( )
							req.Send_req( osif_ch, my_ch, REQ_GET_PROJ_HOSTS, tmap["project"], nil )	// get a list of network vm insertion structs and push into the network
							req = <- my_ch
							if req.Response_data == nil {
								http_sheep.Baa( 1, "failed to load all vm data: %s: %s", *tmap["project"], req.State )
								jreason = fmt.Sprintf( "unable to load project data: %s", req.State )	
							} else {
								req.Send_req( nw_ch, my_ch, REQ_ADD, req.Response_data, nil )	// send list to network to insert; must block until done so listhosts reqeust gets update
								req = <- my_ch
							}
						}

						req = ipc.Mk_chmsg( )
						req.Send_req( nw_ch, my_ch, REQ_LISTHOSTS, nil, nil )
						req = <- my_ch
						if req.State == nil {
							state = "OK"
							jreason = string( req.Response_data.(string) )
							reason = ""
						} else {
							reason = fmt.Sprintf( "%s", req.State )
						}
					}
<<<<<<< HEAD

=======
				
>>>>>>> 385f7cb7
				case "listres":											// list reservations
					req = ipc.Mk_chmsg( )
					req.Send_req( rmgr_ch, my_ch, REQ_LIST, nil, nil )
					req = <- my_ch
					if req.State == nil {
						state = "OK"
						jreason = string( req.Response_data.(string) )
						reason = ""
					} else {
						reason = fmt.Sprintf( "%s", req.State )
					}


				case "listconns":								// generate json describing where the named host is attached (switch/port)
					if ntokens < 2 {
						nerrors++
						reason = fmt.Sprintf( "incorrect number of parameters supplied (%d) 1 expected: usage: attached2 hostname", ntokens-1 );
					} else {
						req = ipc.Mk_chmsg( )
						req.Send_req( nw_ch, my_ch, REQ_LISTCONNS, &tokens[1], nil )
						req = <- my_ch
						if req.State == nil {
							state = "OK"
							jreason = string( req.Response_data.(string) )
							reason = ""
						} else {
							reason = fmt.Sprintf( "%s", req.State )
						}
					}

				case "pause":
					if validate_auth( &auth_data, is_token ) {
						if res_paused {							// already in a paused state, just say so and go on
							jreason = fmt.Sprintf( `"reservations already in a paused state; use resume to return to normal operation"` )
							state = "WARN"
						} else {
							req = ipc.Mk_chmsg( )
							req.Send_req( rmgr_ch, my_ch, REQ_PAUSE, nil, nil )
							req = <- my_ch
							if req.State == nil {
								http_sheep.Baa( 1, "reservations are now paused" )
								state = "OK"
								jreason = string( req.Response_data.( string ) )
								reason = ""
								res_paused = true
							} else {
								reason = fmt.Sprintf( "%s", req.State )
							}
						}
					}

				case "ping":
					reason = ""
					jreason = fmt.Sprintf( "\"pong: %s\"", version )
					state = "OK"

				case "qdump":					// dumps a list of currently active queues from network and writes them out to requestor (debugging mostly)
					if validate_auth( &auth_data, is_token ) {
						req = ipc.Mk_chmsg( )
						req.Send_req( nw_ch, my_ch, REQ_GEN_QMAP, time.Now().Unix(), nil )		// send to network to verify a path
						req = <- my_ch															// get response from the network thread
						state = "OK"
						m :=  req.Response_data.( []string )
						jreason = `{ "queues": [ `
						sep := ""						// local scope not to trash the global var
						for i := range m {
							jreason += fmt.Sprintf( "%s%q", sep, m[i] )
							sep = ","
						}
						jreason += " ] }"
						reason = "active queues"
					}
					
				case "refresh":								// refresh reservations for named VM(s)
					if validate_auth( &auth_data, is_token ) {
						state = "OK"
						reason = ""
						for i := 1; i < ntokens; i++ {
							req = ipc.Mk_chmsg( )
							req.Send_req( osif_ch, my_ch, REQ_XLATE_HOST, &tokens[i], nil )		// translate [token/][project/]host-name into ID/hostname
							req = <- my_ch														// wait for response
							if req.Response_data != nil {
								hname := req.Response_data.( *string )
								req.Send_req( rmgr_ch, my_ch, REQ_PLEDGE_LIST, hname, nil )		// get a list of pledges that are associated with the hostname
								req = <- my_ch
								if req.Response_data != nil {
									plist := req.Response_data.( []*gizmos.Pledge )
									http_sheep.Baa( 1, "refreshing reservations for %s, %d pledge(s)", *hname, len( plist ) )

									for i := range plist {
										req.Send_req( rmgr_ch, my_ch, REQ_YANK_RES, plist[i].Get_id(), nil )		// yank the reservation for this pledge
										req = <- my_ch

										if req.State == nil {
											h1, h2 := plist[i].Get_hosts( ) 							// get the pldege hosts so we can update the graph
											update_graph( h1, false, false )						// pull all of the VM information from osif then send to netmgr
											update_graph( h2, true, true )							// this call will block until netmgr has updated the graph and osif has pushed updates into fqmgr

											plist[i].Reset_pushed()													// it's not pushed at this point
											reason, jreason, ecount = finalise_reservation( plist[i], res_paused )	// allocate in network and add to res manager inventory
											if ecount == 0 {
												http_sheep.Baa( 1, "reservation refreshed: %s", *plist[i].Get_id() )
											} else {
												http_sheep.Baa( 1, "unable to finalise refresh for pledge: %s", reason )
												state = "ERROR"
												nerrors += ecount - 1
											}
										} else {
											http_sheep.Baa( 1, "unable to yank reservation: %s", req.State )
										}
									}
								} else {
									http_sheep.Baa( 1, "refreshing reservations for %s, no pledges", tokens[i] )
								}
							}
						}
					}

				case "reserve":
						key_list := "bandw window hosts cookie dscp"
						tmap := gizmos.Mixtoks2map( tokens[1:], key_list )		// map tokens in order key list names allowing key=value pairs to precede them and define optional things
						ok, mlist := gizmos.Map_has_all( tmap, key_list )		// check to ensure all expected parms were supplied
						if !ok {
							nerrors++
							reason = fmt.Sprintf( "missing parameters: (%s); usage: reserve <bandwidth[K|M|G][,<outbandw[K|M|G]> {[<start>-]<end-time>|+sec} <host1>[,<host2>] cookie dscp; received: %s", mlist, recs[i] );
							break
						}

						if strings.Index( *tmap["bandw"], "," ) >= 0 {				// look for inputbandwidth,outputbandwidth
							subtokens := strings.Split( *tmap["bandw"], "," )
							bandw_in = int64( clike.Atof( subtokens[0] ) )
							bandw_out = int64( clike.Atof( subtokens[1] ) )
						} else {
							bandw_in = int64( clike.Atof( *tmap["bandw"] ) )		// no comma, so single value applied to each
							bandw_out = bandw_in
						}


						startt, endt = gizmos.Str2start_end( *tmap["window"] )		// split time token into start/end timestamps
						h1, h2 := gizmos.Str2host1_host2( *tmap["hosts"] )			// split h1-h2 or h1,h2 into separate strings

						res = nil
						h1, h2, p1, p2, err := validate_hosts( h1, h2 )				// translate project/host[port] into tenantID/host and if token/project/name rquired validates token.

						if err == nil {
							update_graph( &h1, false, false )						// pull all of the VM information from osif then send to netmgr
							update_graph( &h2, true, true )							// this call will block until netmgr has updated the graph and osif has pushed updates into fqmgr

							dscp := tclass2dscp["voice"]							// default to using voice traffic class
							dscp_koe := false										// we do not keep it as the packet exits the environment

							if tmap["dscp"] != nil && *tmap["dscp"] != "0" {				// 0 is the old default from tegu_req (back compat)
								if strings.HasPrefix( *tmap["dscp"], "global_" ) {
									dscp_koe = true											// global_* causes the value to be retained when packets exit the environment
									dscp = tclass2dscp[(*tmap["dscp"])[7:] ]				// pull the value based on the trailing string
								} else {
									dscp = tclass2dscp[*tmap["dscp"]]
								}
								if dscp <= 0 {
									err = fmt.Errorf( "traffic classifcation string is not valid: %s", *tmap["dscp"] )
								}
							}

							if err == nil {
								res_name := mk_resname( )					// name used to track the reservation in the cache and given to queue setting commands for visual debugging
								res, err = gizmos.Mk_pledge( &h1, &h2, p1, p2, startt, endt, bandw_in, bandw_out, &res_name, tmap["cookie"], dscp, dscp_koe )
							}
						}

						if res != nil {															// able to make the reservation, continue and try to find a path with bandwidth
							if tmap["ipv6"] != nil {
								res.Set_matchv6( *tmap["ipv6"] == "true" )
							}
							
							reason, jreason, ecount = finalise_reservation( res, res_paused )	// allocate in network and add to res manager inventory
							if ecount == 0 {
								state = "OK"
							} else {
								nerrors += ecount - 1 												// number of errors added to the pile by the call
							}
						} else {
							if err == nil {
								err = fmt.Errorf( "specific reason unknown" )						// ensure we have something for message
							}
							reason = fmt.Sprintf( "reservation rejected: %s", err )
						}

				case "resume":
					if validate_auth( &auth_data, is_token ) {
						if ! res_paused {							// not in a paused state, just say so and go on
							jreason = fmt.Sprintf( `"reservation processing already in a normal state"` )
							state = "WARN"
						} else {
							req = ipc.Mk_chmsg( )
							req.Send_req( rmgr_ch, my_ch, REQ_RESUME, nil, nil )
							req = <- my_ch
							if req.State == nil {
								http_sheep.Baa( 1, "reservations are now resumed" )
								state = "OK"
								jreason = string( req.Response_data.( string ) )
								reason = ""
								res_paused = false
							} else {
								reason = fmt.Sprintf( "%s", req.State )
							}
						}
					}

			case "steer":								// parse a steering request and make it happen
					if ntokens < 5  {
						nerrors++
						reason = fmt.Sprintf( "incorrect number of parameters supplied: usage: steer [start-]end [token/]tenant ep1 ep2 mblist [cookie]; received: %s", recs[i] )
						break
					}

					tmap := gizmos.Mixtoks2map( tokens[1:], "window usrsp ep1 ep2 mblist cookie" )		// map tokens in order to these names	(not as efficient, but makes code easier to read below)

					h1, h2, p1, p2, err := validate_hosts( *tmap["usrsp"] + "/" + *tmap["ep1"], *tmap["usrsp"] + "/" + *tmap["ep2"] )		// translate project/host[port] into tenantID/host and if token/project/name rquired validates token.
					if err != nil {
						reason = fmt.Sprintf( "invalid endpoints:  %s", err )
						http_sheep.Baa( 1, "steering reservation rejected: %s", reason )
						nerrors++
						break
					}

					h1 = wc2name( h1 )							// resolve E* or L* wild cards
					h2 = wc2name( h2 )

					if h1 != "" {
						update_graph( &h1, false, h2 == "" )					// pull all of the VM information from osif then send to netmgr (block if h2 is empty)
					}
					if h2 != "" {
						update_graph( &h2, true, true )							// this call will block until netmgr has updated the graph and osif has pushed updates into fqmgr
					}

					req := ipc.Mk_chmsg( )
					req.Send_req( osif_ch, my_ch, REQ_VALIDATE_TOKEN, tmap["usrsp"], nil )		// validate token and convert user space to ID if name given
					req = <- my_ch
					if req.Response_data != nil {
						if  req.Response_data.( *string ) != nil {
							tmap["usrsp"] = req.Response_data.( *string )
						} else {
							nerrors++
							reason = fmt.Sprintf( "unable to create steering reservation: %s", req.State )
							break;
						}
					}

					if tmap["proto"] != nil { // DEBUG
						http_sheep.Baa( 1, "steering using  proto: %s", *tmap["proto"] )
					}

					startt, endt = gizmos.Str2start_end( *tmap["window"] )		// split time token into start/end timestamps
					res_name := mk_resname( )									// name used to track the reservation in the cache and given to queue setting commands for visual debugging

					res, err := gizmos.Mk_steer_pledge( &h1, &h2, p1, p2, startt, endt, &res_name, tmap["cookie"], tmap["proto"] )
					if err != nil {
						reason = fmt.Sprintf( "unable to create a steering reservation  %s", err )
						nerrors++
						break
					}

					mbnames := strings.Split( *tmap["mblist"], "," )
					for i := range mbnames {									// generate a mbox object for each
						mbn := ""
						if strings.Index( mbnames[i], "/" ) < 0 {				// add user space info out front
							if tmap["usrsp"] != nil {
								mbn = *tmap["usrsp"] + mbnames[i] 					// validation/translation adds a trailing /, so not needed here
							}
						} else {
							mbn = mbnames[i]
						}

						update_graph( &mbn, true, true )							// this call will block until netmgr has updated the graph and osif has pushed updates into fqmgr
						req.Send_req( nw_ch, my_ch, REQ_HOSTINFO, &mbn, nil )		// get host info string (mac, ip, switch)
						req = <- my_ch
						if req.State != nil {
							break
						} else {
							htoks := strings.Split( req.Response_data.( string ), "," )					// results are: ip, mac, switch-id, switch-port; all strings
							res.Add_mbox( gizmos.Mk_mbox( &mbnames[i], &htoks[1], &htoks[2], clike.Atoi( htoks[3] ) ) )
						}
					}

					if req.State == nil {											// all middle boxes were validated
						req.Send_req( rmgr_ch, my_ch, REQ_ADD, res, nil )			// push it into the reservation manager which will drive flow-mods etc
						req = <- my_ch										
					} else {
						http_sheep.Baa( 1, "unable to validate all middle boxes" )
					}

					if req.State == nil {
						ckptreq := ipc.Mk_chmsg( )								// must have new message since we don't wait on a response
						ckptreq.Send_req( rmgr_ch, nil, REQ_CHKPT, nil, nil )
						state = "OK"
						reason = fmt.Sprintf( "steering reservation accepted; reservation has %d middleboxes", len( mbnames ) )
						jreason =  res.To_json()
					} else {
						nerrors++
						reason = fmt.Sprintf( "%s", req.State )
					}
					http_sheep.Baa( 1, "steering reservation %s; errors: %s", state, reason )

				case "setulcap":									// set a user link cap; expect user-name limit
					if validate_auth( &auth_data, is_token ) {
						if ntokens == 3 {
							req = ipc.Mk_chmsg( )
							req.Send_req( osif_ch, my_ch, REQ_PNAME2ID, &tokens[1], nil )		// translate the name to virtulisation assigned ID
							req = <- my_ch

							pdata := make( []*string, 2 )
							if req.Response_data != nil {					// good *string came back
								pdata[0] = req.Response_data.( *string )
								pdata[1] = &tokens[2]

								reason = fmt.Sprintf( "user link cap set for %s (%s): %s", tokens[1], *pdata[0], tokens[2] )
								req.Send_req( rmgr_ch, nil, REQ_SETULCAP, pdata, nil ) 				// dont wait for a reply
								state = "OK"
							} else {
								reason = fmt.Sprintf( "unable to translate name: %s", tokens[1] )
								state = "ERROR"
								nerrors++
							}
						} else {
							state = "ERROR"
							nerrors++
							reason = fmt.Sprintf( "incorrect number of parameters received (%d); expected tenant-name limit", ntokens )
						}
					}

				case "verbose":									// verbose n [child-bleater]
					if validate_auth( &auth_data, is_token ) {
						if ntokens > 1 {
							state = "OK"
							reason = ""
							nv := clike.Atou( tokens[1] )
							if nv < 0 {
								nv = 0
							}
							if ntokens > 2 {
								jreason = fmt.Sprintf( "\"verbose set: %s now %d\"",  tokens[2], nv )
								switch( tokens[2] ) {
									case "osif", "ostack", "osif_mgr":
										osif_sheep.Set_level( nv )

									case "resmgr", "res_mgr":
										rm_sheep.Set_level( nv )

									case "fq", "fq_mgr", "fqmgr":
										fq_sheep.Set_level( nv )

									case "http", "http_api":
										http_sheep.Set_level( nv )

									case "net", "network":
										net_sheep.Set_level( nv )
										
									case "agent":
										am_sheep.Set_level( nv )

									case "tegu", "master":
										tegu_sheep.Set_level( nv )

									case "lib", "gizmos":
										gizmos.Set_bleat_level( nv )

									default:
										state = "ERROR"
										http_sheep.Baa( 1, "unrecognised subsystem name given with verbose level: %s", tokens[2], nv )
										jreason = fmt.Sprintf( `"unrecognsed subsystem name given; must be one of: agent, osif, resmgr, http, fqmgr, or net"` )
								}

								http_sheep.Baa( 1, "verbose level set: %s %d", tokens[2], nv )
							} else {
								jreason = fmt.Sprintf( "\"verbose set: master level to %d\"",   nv )
								http_sheep.Baa( 1, "verbose level set: master %d", nv )
								tegu_sheep.Set_level( nv )
							}
						} else {
							state = "ERROR"
							reason = fmt.Sprintf( "missing parameters on verbose command" )
						}
					}

				default:
					reason = fmt.Sprintf( "unrecognised put and/or post action: reqest %d, %s: whole req=(%s)", i, tokens[0], recs[i] )
					http_sheep.Baa( 1, "unrecognised action: %s in %s", tokens[0], recs[i] )
			}
		} else {
			reason = fmt.Sprintf( "tegu is running, but is not accepting requests; try again later" )
		}

		if state == "ERROR" {
			nerrors++
		}

		if jreason != "" {
			fmt.Fprintf( out, `%s{ "status": %q, "request": %d, "comment": %q, "details": %s }`, sep, state, req_count, reason, jreason )
		} else {
			fmt.Fprintf( out, `%s{ "status": %q, "request": %d, "comment": %q }`, sep, state, req_count, reason )
		}

		sep = ","		// after the first the separator is now a comma
	}

	fmt.Fprintf( out,  "]," )				// close the request output array (adding the comma here might be dodgy, but we'll assume the caller is sending one last object)

	if nerrors > 0 {
		state = "ERROR"		// must set on the off chance that last request was ok
	}

	if req_count <= 0 {
		msg = fmt.Sprintf( "no requests found in input" )
		state = "ERROR"
	} else {
		msg = fmt.Sprintf( "%d errors processing requests", nerrors )
	}

	return
}

func parse_put( out http.ResponseWriter, recs []string, sender string ) (state string, msg string) {

	state, msg = parse_post( out, recs, sender )
	return
}


/*  Actually delete a reservation based on tokens passed in. Called from either the delete parser or from
	the post parser so we can support broken http clients.

	Tokens are the tokens from the request. token[0] is assumed to be the request name and is ignored
	as it could be different depending on the source of the call (POST vs DELETE).

	err will be nil on success. */
func delete_reservation( tokens []string ) ( err error ) {

	var (
		my_ch		chan *ipc.Chmsg
	)

	my_ch = make( chan *ipc.Chmsg )							// allocate channel for responses to our requests
	defer close( my_ch )

	ntokens := len( tokens )
	if ntokens < 2 || ntokens > 3  {
		err = fmt.Errorf( "bad delete reservation command: wanted 'reservation res-ID [cookie]' received %d tokens", len( tokens ) - 1 )
	} else {
		del_data := make( []*string, 2, 2 )			// delete data is the reservation name and the cookie if supplied
		del_data[0] = &tokens[1]
		if ntokens < 3 {
			del_data[1] = &empty_str

		} else {
			del_data[1] = &tokens[2]
		}

		req := ipc.Mk_chmsg( )
		req.Send_req( rmgr_ch, my_ch, REQ_DEL, del_data, nil )	// delete from the resmgr point of view		// res mgr sends delete on to network mgr (2014.07.07)
		req = <- my_ch										// wait for delete response
	
		if req.State == nil {
			err = nil
		} else {
			err = req.State
		}
	}

	return
}

/*
	Delete something. Currently only reservation is supported, but there might be other
	things in future to delete, so we require a token 0 that indiccates what.

	Supported delete actions:
		reservation <name> [<cookie>]

	Seems that some HTTP clients cannot send, or refuse to send, a body on a DELETE making deletes
	impossible from those environments.  So this is just a wrapper that invokes yet another layer
	to actually process the request. Gotta love REST.
*/
func parse_delete( out http.ResponseWriter, recs []string, sender string ) ( state string, msg string ) {
	var (
		sep			string = ""							// json output list separator
		req_count	int = 0								// requests processed this batch
		tokens		[]string								// parsed tokens from the http data
		ntokens		int
		nerrors		int = 0								// overall error count -- final status is error if non-zero
		jdetails	string = ""							// result details in json
		comment		string = ""							// comment about the state
	)

	fmt.Fprintf( out,  "\"reqstate\":[ " )				// wrap request output into an array
	state = "OK"
	for i := 0; i < len( recs ); i++ {
		http_sheep.Baa( 3, "delete received buffer (%s)", recs[i] )

		ntokens, tokens = token.Tokenise_qpopulated( recs[i], " " )		// split and keep populated tokens (treats successive sep chrs as one), preserves spaces in "s

		if ntokens < 1 || len( tokens[0] ) < 2 || tokens[0][0:1] == "#" {		// prevent issues if empty line, skip comment.
			continue
		}

		req_count++
		state = "ERROR"
		jdetails = ""

		http_sheep.Baa( 2, "parse_delete for %s", tokens[0] )
		switch tokens[0] {
			case "reservation":									// expect:  reservation name(id) [cookie]
<<<<<<< HEAD
				if ntokens < 2 || ntokens > 3  {
					nerrors++
					comment = fmt.Sprintf( "bad delete reservation command: wanted 'reservation res-ID [cookie]' received '%s'", recs[i] );
				} else {
					del_data = make( []*string, 2, 2 )			// delete data is the reservation name and the cookie if supplied
					del_data[0] = &tokens[1]
					if ntokens < 3 {
						del_data[1] = &empty_str

					} else {
						del_data[1] = &tokens[2]
					}

					req = ipc.Mk_chmsg( )
					req.Send_req( rmgr_ch, my_ch, REQ_DEL, del_data, nil )	// delete from the resmgr point of view		// res mgr sends delete on to network mgr (2014.07.07)
					req = <- my_ch										// wait for delete response

					if req.State == nil {
						comment = "reservation successfully deleted"
						state = "OK"
					} else {
						nerrors++
						comment = fmt.Sprintf( "reservation delete failed: %s", req.State )
					}
=======
				err := delete_reservation( tokens )
				if err == nil {
					comment = "reservation successfully deleted"
					state = "OK"
				} else {
					nerrors++
					comment = fmt.Sprintf( "reservation delete failed: %s", err )
>>>>>>> 385f7cb7
				}

			default:
				nerrors++
				comment = fmt.Sprintf( "unknown delete command: %s", tokens[0] )

		}

		if jdetails != "" {
			fmt.Fprintf( out, "%s{ \"status\": \"%s\", \"request\": \"%d\", \"comment\": \"%s\", \"details\": %s }", sep, state, req_count, comment, jdetails )
		} else {
			fmt.Fprintf( out, "%s{ \"status\": \"%s\", \"request\": \"%d\", \"comment\": \"%s\" }", sep, state, req_count, comment )
		}

		sep = ","
	}

	fmt.Fprintf( out,  "]," )				// close the request output array (adding the comma here might be dodgy, but we'll assume the caller is sending one last object)

	if nerrors > 0 {
		state = "ERROR"		// must set on the off chance that last request was ok
	}

	if req_count <= 0 {
		msg = fmt.Sprintf( "no requests found in input" )
		state = "ERROR"
	} else {
		msg = fmt.Sprintf( "%d errors processing requests in %d requests", nerrors, req_count )
	}

	return
}

func parse_get( out http.ResponseWriter, recs []string, sender string ) (state string, msg string) {
	http_sheep.Baa( 1, "get received and ignored -- GET is not supported" )
	state = "ERROR"
	msg = "GET requests are unsupported"
	return
}

/*
	Deal with input from the other side; this is invoked directly by the http listener.
	Because we are driven as a callback, and cannot controll the parameters passed in, we
	must (sadly) rely on globals for some information; sigh. (There might be a way to deal
	with this using a closure, but I'm not taking the time to go down that path until
	other more important things are implemented.)

	This function splits input, on either newlines or semicolons, into records. The array
	of records is then passed to the appropriate parse function based on the http method
	(PUT, GET, etc) that was used by the user-agent.

	Output to the client process is a bunch of {...} "objects", one per record,
	plus a final overall status; all are collected in square brackets and thus
	should be parsable as json.
*/
func deal_with( out http.ResponseWriter, in *http.Request ) {
	var (
		data 	[]byte
		recs	[]string
		state	string
		msg		string
	)

	data = dig_data( in )
	if( data == nil ) {						// missing data -- punt early
		http_sheep.Baa( 1, "http: deal_with called without data: %s", in.Method )
		fmt.Fprintf( out, `{ "status": "ERROR", "comment": "missing command" }` )	// error stuff back to user
		return
	} else {
		_, recs = token.Tokenise_drop( string( data ), ";\n" )		// split based on ; or newline
		fmt.Fprintf( out, "{ " )									// open the overall object for output
	}

	switch in.Method {
		case "PUT":
			state, msg = parse_put( out, recs, in.RemoteAddr )

		case "POST":
			state, msg = parse_post( out, recs, in.RemoteAddr )

		case "DELETE":
			state, msg = parse_delete( out, recs, in.RemoteAddr )

		case "GET":
			state, msg = parse_get( out, recs, in.RemoteAddr )

		default:
			http_sheep.Baa( 1, "deal_with called for unrecognised method: %s", in.Method )
			state = "ERROR"
			msg = fmt.Sprintf( "unrecognised method: %s", in.Method )
	}

	fmt.Fprintf( out, fmt.Sprintf( ` "endstate": { "status": %q, "comment": %q } }`, state, msg ) )		// final, overall status and close bracket

}

/*
	start an http listener. we expect channels and the port to be in globals.
*/
func Http_api( api_port *string, nwch chan *ipc.Chmsg, rmch chan *ipc.Chmsg ) {
	var (
		ssl_key	*string = nil
		ssl_cert *string = nil
		create_cert bool = false
		err	error
	)

	http_sheep = bleater.Mk_bleater( 0, os.Stderr )		// allocate our bleater and attach it to the master
	http_sheep.Set_prefix( "http_api" )
	tegu_sheep.Add_child( http_sheep )					// we become a child so that if the master vol is adjusted we'll react too

	dup_str := "localhost"
	priv_auth = &dup_str

	tclass2dscp = make( map[string]int, 5 )			// TODO: these need to come from the config file
	tclass2dscp["voice"] = 46
	tclass2dscp["control"] = 26
	tclass2dscp["data"] = 18

	if cfg_data["httpmgr"] != nil {
		if p := cfg_data["httpmgr"]["verbose"]; p != nil {
			http_sheep.Set_level(  uint( clike.Atoi( *p ) ) )
		}

		p := cfg_data["httpmgr"]["cert"]
		if p != nil {
			ssl_cert = p
		}

		p = cfg_data["httpmgr"]["key"]
		if p != nil {
			ssl_key = p
		}

		p = cfg_data["httpmgr"]["create_cert"]
		if p != nil  && *p == "true" {
			create_cert = true
		}

		p = cfg_data["httpmgr"]["priv_auth"]
		if p != nil {
			switch *p {
				case "none":
					priv_auth = p

				case "local":
					priv_auth = p

				case "localhost":
					priv_auth = p

				case "token":
					priv_auth = p

				default:
					http_sheep.Baa( 0, `WRN: invalid local authorisation type (%s), defaulting to "localhost"  [TGUHTP000]`, *p )
			}
		}
	}
<<<<<<< HEAD
	http.HandleFunc( "/tegu/api", deal_with )				// define callback
	if cfg_data["mirroring"] != nil {
		// Only enabled if defined in the configuration file
		http.HandleFunc( "/tegu/mirrors/", mirror_handler )
		http_sheep.Baa( 1, "Tegu mirroring URLs are ENABLED" )
	} else {
		http_sheep.Baa( 1, "Tegu mirroring URLs are DISABLED" )
	}
	isSSL = (ssl_cert != nil && *ssl_cert != "" && ssl_key != nil && *ssl_key != "")
	if isSSL {
=======

	http.HandleFunc( "/tegu/api", deal_with )				// define callback
	if ssl_cert != nil && *ssl_cert != "" && ssl_key != nil && *ssl_key != "" {
>>>>>>> 385f7cb7
		if  create_cert {
			http_sheep.Baa( 1, "creating SSL certificate and key: %s %s", *ssl_cert, *ssl_key )
			dns_list := make( []string, 3 )
			dns_list[0] = "localhost"
			this_host, _ := os.Hostname( )
			tokens := strings.Split( this_host, "." )
			dns_list[1] = this_host
			dns_list[2] = tokens[0]
			cert_name := "tegu_cert"
			err = security.Mk_cert( 1024, &cert_name, dns_list, ssl_cert, ssl_key )
    		if err != nil {
				http_sheep.Baa( 0, "ERR: unable to create a certificate: %s %s: %s  [TGUHTP001]", ssl_cert, ssl_key, err )
			}
		}

		http_sheep.Baa( 1, "http interface running and listening for TLS connections on %s", *api_port )
		err = http.ListenAndServeTLS( ":" + *api_port, *ssl_cert, *ssl_key,  nil )		// drive the bus
	} else {
		http_sheep.Baa( 1, "http interface running and listening for connections on %s", *api_port )
		err = http.ListenAndServe( ":" + *api_port, nil )		// drive the bus
	}

	if err != nil {
		http_sheep.Baa( 1, "ERR: unable to start http listener: %s  [TGUHTP002]", err )
		syscall.Exit( 1 )								// bring the giant down hard if we cannot listen
	} else {
		http_sheep.Baa( 0, "http listener is done" )
	}
}<|MERGE_RESOLUTION|>--- conflicted
+++ resolved
@@ -58,17 +58,14 @@
 					an ip2mac map to be forced out to fqmgr.
 				16 Jan 2015 : Support port masks in flow-mods.
 				27 Jan 2015 : Allow bandwidth specification to be decimal value (e.g. 155.2M)
-<<<<<<< HEAD
 				17 Feb 2015 : Added mirroring
 				24 Feb 2015 : prevent interface issue in steer parsing and adjust to work with lazy update.
 				30 Mar 2015 : Added support to force a project's VMs into the current graph.
 				01 Apr 2015 : Corrected cause of nil ptr exception in steering reqest parsing.
-=======
 				08 Apr 2015 : Corrected slice bounds error if input record was empty (e.g. '', no newline)
 				10 Apr 2015 : Seems some HTTP clients refuse or are unable to send a body on a DELETE.
 					Extended the POST function to include a "cancelres" request. Sheesh.  It would be
 					much simpler to listen on a socket and accept newline terminated messages; rest sucks.
->>>>>>> 385f7cb7
 */
 
 package managers
@@ -273,7 +270,6 @@
 	return false
 }
 
-<<<<<<< HEAD
 // --- generic utility ----------------------------------------------------------------------------------
 
 /*
@@ -316,8 +312,6 @@
 	return ""
 }
 
-=======
->>>>>>> 385f7cb7
 // ------------------------------------------------------------------------------------------------------
 
 /*
@@ -422,11 +416,7 @@
 		req.Send_req( osif_ch, my_ch, REQ_IP2MACMAP, hname, nil )				// cause osif to push changes into fq-mgr (caution: we give osif fq-mgr's channel for response)
 		if block {
 			_ = <- my_ch
-<<<<<<< HEAD
-		}
-=======
-		}	
->>>>>>> 385f7cb7
+		}
 	}
 }
 
@@ -551,11 +541,7 @@
 							reason = "no output from network thread"
 						}
 					}
-<<<<<<< HEAD
-
-=======
-		
->>>>>>> 385f7cb7
+
 				case "listulcaps":											// list user link capacities known to network manager
 					if validate_auth( &auth_data, is_token ) {
 						req = ipc.Mk_chmsg( )
@@ -569,11 +555,7 @@
 							reason = fmt.Sprintf( "%s", req.State )
 						}
 					}
-<<<<<<< HEAD
-
-=======
-		
->>>>>>> 385f7cb7
+
 				case "listhosts":											// list known host information
 					if (is_token && token_has_osroles( &auth_data, "admin,sys_app" ))  ||  validate_auth( &auth_data, is_token ) {
 						tmap := gizmos.Mixtoks2map( tokens[1:], "" )			// look for project=pname[,pname] on the request
@@ -602,11 +584,7 @@
 							reason = fmt.Sprintf( "%s", req.State )
 						}
 					}
-<<<<<<< HEAD
-
-=======
-				
->>>>>>> 385f7cb7
+
 				case "listres":											// list reservations
 					req = ipc.Mk_chmsg( )
 					req.Send_req( rmgr_ch, my_ch, REQ_LIST, nil, nil )
@@ -1118,32 +1096,6 @@
 		http_sheep.Baa( 2, "parse_delete for %s", tokens[0] )
 		switch tokens[0] {
 			case "reservation":									// expect:  reservation name(id) [cookie]
-<<<<<<< HEAD
-				if ntokens < 2 || ntokens > 3  {
-					nerrors++
-					comment = fmt.Sprintf( "bad delete reservation command: wanted 'reservation res-ID [cookie]' received '%s'", recs[i] );
-				} else {
-					del_data = make( []*string, 2, 2 )			// delete data is the reservation name and the cookie if supplied
-					del_data[0] = &tokens[1]
-					if ntokens < 3 {
-						del_data[1] = &empty_str
-
-					} else {
-						del_data[1] = &tokens[2]
-					}
-
-					req = ipc.Mk_chmsg( )
-					req.Send_req( rmgr_ch, my_ch, REQ_DEL, del_data, nil )	// delete from the resmgr point of view		// res mgr sends delete on to network mgr (2014.07.07)
-					req = <- my_ch										// wait for delete response
-
-					if req.State == nil {
-						comment = "reservation successfully deleted"
-						state = "OK"
-					} else {
-						nerrors++
-						comment = fmt.Sprintf( "reservation delete failed: %s", req.State )
-					}
-=======
 				err := delete_reservation( tokens )
 				if err == nil {
 					comment = "reservation successfully deleted"
@@ -1151,7 +1103,6 @@
 				} else {
 					nerrors++
 					comment = fmt.Sprintf( "reservation delete failed: %s", err )
->>>>>>> 385f7cb7
 				}
 
 			default:
@@ -1311,7 +1262,6 @@
 			}
 		}
 	}
-<<<<<<< HEAD
 	http.HandleFunc( "/tegu/api", deal_with )				// define callback
 	if cfg_data["mirroring"] != nil {
 		// Only enabled if defined in the configuration file
@@ -1322,11 +1272,6 @@
 	}
 	isSSL = (ssl_cert != nil && *ssl_cert != "" && ssl_key != nil && *ssl_key != "")
 	if isSSL {
-=======
-
-	http.HandleFunc( "/tegu/api", deal_with )				// define callback
-	if ssl_cert != nil && *ssl_cert != "" && ssl_key != nil && *ssl_key != "" {
->>>>>>> 385f7cb7
 		if  create_cert {
 			http_sheep.Baa( 1, "creating SSL certificate and key: %s %s", *ssl_cert, *ssl_key )
 			dns_list := make( []string, 3 )
