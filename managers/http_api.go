--- conflicted
+++ resolved
@@ -511,10 +511,6 @@
 				jreason += " ] }"
 				reason = "active queues"
 				
-<<<<<<< HEAD
-
-			case "reserve":								// parse a reservation and make it so
-=======
 			case "refresh":								// refresh reservations for named VM(s)
 				state = "OK"
 				if validate_auth( &auth_data, is_token ) {
@@ -560,7 +556,6 @@
 				}
 
 			case "reserve":
->>>>>>> 560ffc02
 					tmap := gizmos.Toks2map( tokens )	// allow cookie=string dscp=n bandw=in[,out] hosts=h1,h2 window=[start-]end 
 					if len( tmap ) < 1  {
 						if ntokens < 4  {		
@@ -604,11 +599,7 @@
 							dscp = clike.Atoi( *tmap["dscp"] )						// specific dscp value that should be propigated at the destination
 						}
 	
-<<<<<<< HEAD
 						res_name := mk_resname( )					// name used to track the reservation in the cache and given to queue setting commands for visual debugging
-=======
-						res_name = mk_resname( )											// name used to track the reservation in the cache and given to queue setting commands for visual debugging
->>>>>>> 560ffc02
 						res, err = gizmos.Mk_pledge( &h1, &h2, p1, p2, startt, endt, bandw_in, bandw_out, &res_name, tmap["cookie"], dscp )
 					}
 
