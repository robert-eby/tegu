// vi: sw=4 ts=4:

/*

	Mnemonic:	http_api
	Abstract:	This provides an api interface based on http (shudders) RESTish. 
				The main method here is expected to be driven as a go routine from 
				the main tegu function.

				The main work functions (parse_get, parse_post, parse_delete) all generate
				json formatted data to the output device (we assume back to the requesting
				browser/user-agent).  The output should be an array (reqstate) with one "object" describing 
				the result of each request, and a final object (endstate) describing the overall state. 

				These requests are supported:
					POST:
						chkpt	(limited)
						graph	(limited)
						listconns
						listhosts	(limited)
						listres
						pause (limited)
						reserve
						resume (limited)
						verbose (limited)

					DELETE:
						reservation


					limited commands must be submitted from the host that Tegu is running on using the 
					IPV4 localhost address -- this assumes that only admins will have access to the 
					host and thus can issue the administrative commands.

	Date:		20 November 2013 (broken out of initial test on 2 Dec)
	Author:		E. Scott Daniels

	Mods:		05 May 2014 : Added agent manager to the verbose change list.
				13 May 2014 : Added support for exit-dscp value in reservation.
				22 May 2014 : Now forces a checkpoint after a successful reservation.
				06 Jun 2014 : Added support to listen on https rather than http
				10 Jun 2014 : Added requirement that certain admin commands be issued from localhost.
				16 Jun 2014 : Added token validation for priv requests and added listhosts and graph to 
					the set of priv commands.
				18 Jun 2014 : Corrected bug that was causing incorrect json goo when generating an error.
				20 Jun 2014 : Corrected bug that allowed a reservation between the same host (VM) name. 
				29 Jun 2014 - Changes to support user link limits.
*/

package managers

import (
	//"bufio"
	//"encoding/json"
	//"flag"
	"fmt"
	"io/ioutil"
	//"html"
	"net/http"
	"os"
	"strings"
	"time"

	"forge.research.att.com/gopkgs/bleater"
	"forge.research.att.com/gopkgs/clike"
	"forge.research.att.com/gopkgs/token"
	"forge.research.att.com/gopkgs/ipc"
	"forge.research.att.com/gopkgs/security"

	"forge.research.att.com/tegu/gizmos"
)

/* ---- validation and authorisation functions ---------------------------------------------------------- */

/*
	Make a reservation name that should be unique across invocations of tegu.
*/
func mk_resname( ) ( string ) {
	r := res_nmseed
	res_nmseed++
	return fmt.Sprintf( "res%x_%05d", pid, r ); 
}

/*
	Validate the h1 and h2 strings translating the project name to a tenant ID if present. 
	The translated names are returned if _both_ are valid; error is set otherwise.
	In addition, if a port number is added to a host name it is stripped and returned.

	If the resulting host names match (project/host[:port]) then we return an error
	as this isn't allowed. 
*/
func validate_hosts( h1 string, h2 string ) ( h1x string, h2x string, p1 int, p2 int, err error ) {
	
	my_ch := make( chan *ipc.Chmsg )							// allocate channel for responses to our requests
	defer close( my_ch )									// close it on return
	p1 = 0
	p2 = 0
	
	req := ipc.Mk_chmsg( )
	req.Send_req( osif_ch, my_ch, REQ_VALIDATE_HOST, &h1, nil )		// request to openstack interface to validate this host
	req = <- my_ch													// hard wait for response

	if req.State != nil {
		err = fmt.Errorf( "h1 validation failed: %s", req.State )
		return
	}

	h1x = *( req.Response_data.( *string ) )
	tokens := strings.Split( h1x, ":" )
	if len( tokens ) > 1 {
		h1x = tokens[0]
		p1 = clike.Atoi( tokens[1] )
	}
	
	req = ipc.Mk_chmsg( )											// probably don't need a new one, but it should be safe
	req.Send_req( osif_ch, my_ch, REQ_VALIDATE_HOST, &h2, nil )		// request to openstack interface to validate this host
	req = <- my_ch													// hard wait for response

	if req.State != nil {
		err = fmt.Errorf( "h2 validation failed: %s", req.State )
		return
	}

	h2x = *( req.Response_data.( *string ) )
	if h1 == h2 {
		err = fmt.Errorf( "host names are the same" )
		return
	}

	tokens = strings.Split( h2x, ":" )
	if len( tokens ) > 1 {
		h2x = tokens[0]
		p2 = clike.Atoi( tokens[1] )
	}

	return
}


/*
	Return true if the sender string is the localhost (127.0.0.1).
*/
func is_localhost( a *string ) ( bool ) {
	tokens := strings.Split( *a, ":" )
	if tokens[0] == "127.0.0.1" {
		return true
	}

	return false
}

/*
	Given what is assumed to be an admin token, verify it. The admin ID is assumed to be the 
	ID defined as the default user in the config file. 

	Returns true if the token could be authorised. 
*/
func is_admin_token( token *string ) ( bool ) {

	my_ch := make( chan *ipc.Chmsg )							// allocate channel for responses to our requests
	defer close( my_ch )									// close it on return
	
	req := ipc.Mk_chmsg( )
	req.Send_req( osif_ch, my_ch, REQ_VALIDATE_ADMIN, token, nil )		// verify that the token is good for the admin (default) user given in the config file
	req = <- my_ch														// hard wait for response

	if req.State == nil {
		return true
	}

	http_sheep.Baa( 1, "admin token auth failed: %s", req.State )
	return false
}

/*
	This function will validate the requestor is authorised to make the request based on the setting 
	of priv_auth. When localhost, the request must have originated from the localhost. When token
	the user must have sent a valid token for the admin user defined in the config file. When none, 
	we just return true. 

	Returns true if the command can be allowed; false if not. 
*/
func validate_auth( data *string, is_token bool ) ( allowed bool ) {
	if priv_auth == nil {
		return true
	}

	switch *priv_auth {
		case "none":
			return true

		case "local":
			fallthrough
		case "localhost":
			if ! is_token {
				return is_localhost( data )
			}
			fallthrough

		case "token":
			return is_admin_token( data )
	}

	return false
}

// ------------------------------------------------------------------------------------------------------ 

/*
	pull the data from the request (the -d stuff from churl -d)
*/
func dig_data( resp *http.Request ) ( data []byte ) {
	data, err := ioutil.ReadAll( resp.Body )
	resp.Body.Close( )
	if( err != nil ) {
		http_sheep.Baa( 1, "unable to dig data from the request: %s", err )
		data = nil
	}

	return
}

// ---- main parsers ------------------------------------------------------------------------------------ 
/*
	parse and react to a POST request. we expect multiple, newline separated, requests
	to be sent in the body. Supported requests:

		ckpt
		listhosts
		listres
		listconns
		reserve <bandwidth[K|M|G][,outbandwidth[K|M|G]> [<start>-]<end> <host1>[-<host2] [cookie]
		graph
		ping
		listconns <hostname|hostip>

*/
func parse_post( out http.ResponseWriter, recs []string, sender string ) (state string, msg string) {
	var (
		res			*gizmos.Pledge			// reservation that we're working on
		//res_name	string = "undefined"
		tokens		[]string
		ntokens		int
		nerrors 	int = 0
		reason		string					// reason for the current status
		jreason		string					// json details from the pledge
		startt		int64
		endt		int64
		bandw_in	int64
		bandw_out	int64
		req_count	int = 0;				// number of requests attempted
		h1			string
		h2			string
		sep			string = ""				// json object separator
		req			*ipc.Chmsg
		my_ch		chan *ipc.Chmsg
		auth_data	string					// data (token or sending address) sent for authorisation
		is_token	bool					// flag when auth data is a token
	)


	my_ch = make( chan *ipc.Chmsg )							// allocate channel for responses to our requests
	defer close( my_ch )

	fmt.Fprintf( out,  "\"reqstate\": [ " )				// wrap request output into an array

	state = "OK"
	for i := 0; i < len( recs ); i++ {
		ntokens, tokens = token.Tokenise_qpopulated( recs[i], " " )		// split and keep populated tokens (treats successive sep chrs as one), preserves spaces in "s

		if ntokens < 1 || tokens[0][0:1] == "#" {
			continue
		}

		if len( tokens[0] ) > 5  && tokens[0][0:5] == "auth="	{
			auth_data = tokens[0][5:]
			tokens = tokens[1:]				// reslice to skip the jibberish
			ntokens--
			is_token = true
		} else {
			auth_data = sender 
			is_token = false
		}

		req_count++
		state = "ERROR"				// default for each loop; final set based on error count following loop
		jreason = ""
		reason = ""
		http_sheep.Baa( 3, "processing request: %s", tokens[0] )
		switch tokens[0] {

			case "chkpt":
				if validate_auth( &auth_data, is_token ) {
					req = ipc.Mk_chmsg( )
					req.Send_req( rmgr_ch, nil, REQ_CHKPT, nil, nil )
					state = "OK"
					reason = "checkpoint was requested"
				} else {
					state = "ERROR"
					reason = fmt.Sprintf( "you are not authorised to submit a chkpt command" )
				}

			case "graph":
				if validate_auth( &auth_data, is_token ) {
					req = ipc.Mk_chmsg( )
	
					req.Send_req( nw_ch, my_ch, REQ_NETGRAPH, nil, nil )	// request to net thread; it will create a json blob and attach to the request which it sends back
					req = <- my_ch											// hard wait for network thread response
					if req.Response_data != nil {
						state = "OK"
						jreason = string( req.Response_data.(string) )
					} else {
						nerrors++
						reason = "no output from network thread"
					}
				} else {
					state = "ERROR"
					reason = fmt.Sprintf( "you are not authorised to submit a graph command" )
				}

	
			case "listhosts":											// list known host information
				if validate_auth( &auth_data, is_token ) {
					req = ipc.Mk_chmsg( )
					req.Send_req( nw_ch, my_ch, REQ_HOSTLIST, nil, nil )
					req = <- my_ch
					if req.State == nil {
						state = "OK"
						jreason = string( req.Response_data.(string) )
					} else {
						state = "ERROR"
						reason = fmt.Sprintf( "%s", req.State )
						nerrors++
					}
				} else {
					state = "ERROR"
					reason = fmt.Sprintf( "you are not authorised to submit a listhosts command" )
				}

			
			case "listres":											// list reservations
				req = ipc.Mk_chmsg( )
				req.Send_req( rmgr_ch, my_ch, REQ_LIST, nil, nil )
				req = <- my_ch
				if req.State == nil {
					state = "OK"
					jreason = string( req.Response_data.(string) )
				} else {
					state = "ERROR"
					reason = fmt.Sprintf( "%s", req.State )
					nerrors++
				}
				

			case "listconns":								// generate json describing where the named host is attached (switch/port)
				if ntokens < 2 {
					nerrors++
					reason = fmt.Sprintf( "incorrect number of parameters supplied (%d) 1 expected: usage: attached2 hostname", ntokens-1 ); 
				} else {
					req = ipc.Mk_chmsg( )
					req.Send_req( nw_ch, my_ch, REQ_LISTCONNS, &tokens[1], nil )
					req = <- my_ch
					if req.State == nil {
						state = "OK"
						jreason = string( req.Response_data.(string) )
					} else {
						state = "ERROR"
						reason = fmt.Sprintf( "%s", req.State )
						nerrors++
					}
				}

			case "pause":
				if validate_auth( &auth_data, is_token ) {
					if res_paused {							// already in a paused state, just say so and go on
						jreason = fmt.Sprintf( `"reservations already in a paused state; use resume to return to normal operation"` )
						state = "WARN"
					} else {
						req = ipc.Mk_chmsg( )
						req.Send_req( rmgr_ch, my_ch, REQ_PAUSE, nil, nil )
						req = <- my_ch
						if req.State == nil {
							http_sheep.Baa( 1, "reservations are now paused" )	
							state = "OK"
							jreason = string( req.Response_data.( string ) )
							res_paused = true
						} else {
							state = "ERROR"
							reason = fmt.Sprintf( "s", req.State )
						}
					}
				} else {
					jreason = fmt.Sprintf( `"you are not authorised to submit a pause request."` )
					state = "ERROR"
				}

			case "ping":
				jreason = fmt.Sprintf( "\"pong: %s\"", version )
				state = "OK"

			case "qdump":					// dumps a list of currently active queues from network and writes them out to requestor (debugging mostly)
				req = ipc.Mk_chmsg( )
				req.Send_req( nw_ch, my_ch, REQ_GEN_QMAP, time.Now().Unix(), nil )		// send to network to verify a path
				req = <- my_ch															// get response from the network thread
				state = "OK"
				m :=  req.Response_data.( []string )
				jreason = `{ "queues": [ `
				sep := ""						// local scope not to trash the global var
				for i := range m {
					jreason += fmt.Sprintf( "%s%q", sep, m[i] )
					sep = "," 
				}
				jreason += " ] }"
				reason = "active queues"
				

			case "reserve":								// parse a reservation and make it so
					tmap := gizmos.Toks2map( tokens )	// allow cookie=string dscp=n bandw=in[,out] hosts=h1,h2 window=[start-]end 
					if len( tmap ) < 1  {
						if ntokens < 4  {		
							nerrors++
							reason = fmt.Sprintf( "incorrect number of parameters supplied (%d): usage: reserve <bandwidth[K|M|G][,<outbandw[K|M|G]> [<start>-]<end-time> <host1>[,<host2>] cookie dscp; received: %s", ntokens-1, recs[i] ); 
							break
						} 

						tmap["bandw"] = &tokens[1]			// less efficient, but easier to read and we don't do this enough to matter
						tmap["window"] = &tokens[2]
						tmap["hosts"] = &tokens[3]
						tmap["cookie"] = &empty_str
						dup_str := "0"
						tmap["dscp"] = &dup_str
						if ntokens > 4 {					// optional, cookie must be supplied if dscp is supplied
							tmap["cookie"] = &tokens[4]
							if ntokens > 5 {
								tmap["dscp"] = &tokens[5]
							}
						} 
					}

					if strings.Index( *tmap["bandw"], "," ) >= 0 {				// look for inputbandwidth,outputbandwidth
						subtokens := strings.Split( *tmap["bandw"], "," )
						bandw_in = clike.Atoll( subtokens[0] )
						bandw_out = clike.Atoll( subtokens[1] )
					} else {
						bandw_in = clike.Atoll( *tmap["bandw"] )				// no comma, so single value applied to each
						bandw_out = bandw_in
					}


					startt, endt = gizmos.Str2start_end( *tmap["window"] )		// split time token into start/end timestamps
					h1, h2 = gizmos.Str2host1_host2( *tmap["hosts"] )			// split h1-h2 or h1,h2 into separate strings

					res = nil 
					h1, h2, p1, p2, err := validate_hosts( h1, h2 )				// translate project/host[port] into tenantID/host and if token/project/name rquired validates token.
					if err == nil {
						dscp := 0
						if tmap["dscp"] != nil {
							dscp = clike.Atoi( *tmap["dscp"] )						// specific dscp value that should be propigated at the destination
						}
	
						res_name := mk_resname( )					// name used to track the reservation in the cache and given to queue setting commands for visual debugging
						res, err = gizmos.Mk_pledge( &h1, &h2, p1, p2, startt, endt, bandw_in, bandw_out, &res_name, tmap["cookie"], dscp )
					}


					if res != nil {												// able to make the reservation, continue and try to find a path with bandwidth
						req = ipc.Mk_chmsg( )
						req.Send_req( nw_ch, my_ch, REQ_RESERVE, res, nil )		// send to network to verify a path
						req = <- my_ch											// get response from the network thread

						if req.Response_data != nil {
							path_list := req.Response_data.( []*gizmos.Path )			// path(s) that were found to be suitable for the reservation
							res.Set_path_list( path_list )

							req.Send_req( rmgr_ch, my_ch, REQ_ADD, res, nil )	// network OK'd it, so add it to the inventory
							req = <- my_ch										// wait for completion

							if req.State == nil {
								ckptreq := ipc.Mk_chmsg( )
								ckptreq.Send_req( rmgr_ch, nil, REQ_CHKPT, nil, nil )
								state = "OK"
								reason = fmt.Sprintf( "reservation accepted; reservation path has %d entries", len( path_list ) )
								jreason =  res.To_json()
							} else {
								nerrors++
								reason = fmt.Sprintf( "%s", req.State )
							}

							if res_paused {
								rm_sheep.Baa( 1, "reservations are paused, accepted reservation will not be pushed until resumed" )
								res.Pause( false )				// when paused we must mark the reservation as paused and pushed so it doesn't push until resume received
								res.Set_pushed( )
							}
						} else {
							reason = fmt.Sprintf( "reservation rejected: %s", req.State )
							nerrors++
						}
					} else {
						reason = fmt.Sprintf( "reservation rejected: %s", err )
						nerrors++
					}

			case "resume":
				if validate_auth( &auth_data, is_token ) {
					if ! res_paused {							// not in a paused state, just say so and go on
						jreason = fmt.Sprintf( `"reservation processing already in a normal state"` )
						state = "WARN"
					} else {
						req = ipc.Mk_chmsg( )
						req.Send_req( rmgr_ch, my_ch, REQ_RESUME, nil, nil )
						req = <- my_ch
						if req.State == nil {
							http_sheep.Baa( 1, "reservations are now resumed" )	
							state = "OK"
							jreason = string( req.Response_data.( string ) )
							res_paused = false
						} else {
							state = "ERROR"
							reason = fmt.Sprintf( "s", req.State )
						}
					}
				} else {
					jreason = fmt.Sprintf( `"you are not authorised to submit a resume request."` )
					state = "ERROR"
				}

<<<<<<< HEAD
			case "steer":								// parse a steering request and make it happen
					tmap := gizmos.Toks2map( tokens )	// allow ep1=name ep2=name mblist=mb1,mb2,mb3 window=start-end usrsp=token/project
					if len( tmap ) < 1  {
						if ntokens < 5  {		
							nerrors++
							reason = fmt.Sprintf( "incorrect number of parameters supplied: usage: steer [start-]end [token/]tenant ep1 ep2 mblist [cookie]; received: %s", recs[i] )
							break
						} 

						tmap["window"] = &tokens[1]			// less efficient, but easier to read and we don't do this enough to matter
						tmap["usrsp"] = &tokens[2]			// user space
						tmap["ep1"] = &tokens[3]
						tmap["ep2"] = &tokens[4]
						tmap["mblist"] = &tokens[5]
						if len( tokens ) > 6 {
							tmap["cookie"] = &tokens[6]
						}
					}

					h1, h2, p1, p2, err := validate_hosts( *tmap["usrsp"] + "/" + *tmap["ep1"], *tmap["usrsp"] + "/" + *tmap["ep2"] )		// translate project/host[port] into tenantID/host and if token/project/name rquired validates token.
					if err != nil {
						reason = fmt.Sprintf( "invalid endpoints:  %s", err )
						nerrors++
						break
					}
					
					req := ipc.Mk_chmsg( )
					req.Send_req( osif_ch, my_ch, REQ_VALIDATE_TOKEN, tmap["usrsp"], nil )		// validate token and convert user space to ID if name given
					req = <- my_ch
					tmap["usrsp"] = req.Response_data.( *string )

					startt, endt = gizmos.Str2start_end( *tmap["window"] )																// split time token into start/end timestamps
					res_name := mk_resname( )					// name used to track the reservation in the cache and given to queue setting commands for visual debugging
					res, err := gizmos.Mk_steer_pledge( &h1, &h2, p1, p2, startt, endt, &res_name, tmap["cookie"] )

					if err != nil {
						reason = fmt.Sprintf( "unable to create a steering reservation  %s", err )
						nerrors++
						break
					}

					mbnames := strings.Split( *tmap["mblist"], "," )
					for i := range mbnames {									// generate a mbox object for each
						mbn := ""
						if strings.Index( mbnames[i], "/" ) < 0 {				// add user space info out front
							mbn = *tmap["usrsp"] + mbnames[i] 					// validation/translation adds a trailing /, so not needed here
						} else {
							mbn = mbnames[i] 
						}
						req.Send_req( nw_ch, my_ch, REQ_HOSTINFO, &mbn, nil )		// get host info string (mac, ip, switch)
						req = <- my_ch
						if req.State != nil {
							break
						} else {
							htoks := strings.Split( req.Response_data.( string ), "," )					// results are: ip, mac, switch-id, switch-port; all strings
							res.Add_mbox( gizmos.Mk_mbox( &mbnames[i], &htoks[1], &htoks[2], clike.Atoi( htoks[3] ) ) )
						}
					}

					if req.State == nil {											// all middle boxes were validated
						req.Send_req( rmgr_ch, my_ch, REQ_ADD, res, nil )			// push it into the reservation manager which will drive flow-mods etc
						req = <- my_ch										
					}

					if req.State == nil {
						ckptreq := ipc.Mk_chmsg( )								// must have new message since we don't wait on a response 
						ckptreq.Send_req( rmgr_ch, nil, REQ_CHKPT, nil, nil )
						state = "OK"
						reason = fmt.Sprintf( "steering reservation accepted; reservation has %d middleboxes", len( mbnames ) )
						jreason =  res.To_json()
					} else {
						nerrors++
						reason = fmt.Sprintf( "%s", req.State )
					}
=======
			case "setulcap":									// set a user link cap; expect user-name limit
				if ! validate_auth( &auth_data, is_token ) {
					jreason = fmt.Sprintf( `"you are not authorised to submit a verbose request."` )
					state = "ERROR"
					break
				}

				if ntokens == 3 {
					req = ipc.Mk_chmsg( )
					req.Send_req( osif_ch, my_ch, REQ_PNAME2ID, &tokens[1], nil )		// translate the name to virtulisation assigned ID
					req = <- my_ch

					pdata := make( []*string, 2 )
					pdata[0] = req.Response_data.( *string )
					pdata[1] = &tokens[2]
					reason = fmt.Sprintf( "user link cap set for %s (%s): %s%%", tokens[1], pdata[0], tokens[2] )

					req.Send_req( nw_ch, nil, REQ_SETULCAP, pdata, nil ) 				// dont wait for a reply
				} else {
					state = "ERROR"
					reason = fmt.Sprintf( "incorrect number of parameters received (%d); expected tenant-name limit", ntokens )
				}

>>>>>>> 618c84f4

			case "verbose":									// verbose n [child-bleater]
				if ! validate_auth( &auth_data, is_token ) {
					jreason = fmt.Sprintf( `"you are not authorised to submit a verbose request."` )
					state = "ERROR"
					break
				}

				if ntokens > 1 {
					state = "OK"
					nv := clike.Atou( tokens[1] )
					if nv < 0 {
						nv = 0
					}
					if ntokens > 2 {
						jreason = fmt.Sprintf( "\"verbose set: %s now %d\"",  tokens[2], nv )
						switch( tokens[2] ) {
							case "osif", "ostack", "osif_mgr":
								osif_sheep.Set_level( nv )

							case "resmgr", "res_mgr":
								rm_sheep.Set_level( nv )

							case "fq", "fq_mgr", "fqmgr":
								fq_sheep.Set_level( nv )

							case "http", "http_api":
								http_sheep.Set_level( nv )

							case "net", "network":
								net_sheep.Set_level( nv )
								
							case "agent":
								am_sheep.Set_level( nv )

							case "tegu", "master":
								tegu_sheep.Set_level( nv )

							case "lib", "gizmos":
								gizmos.Set_bleat_level( nv )

							default:
								state = "ERROR"
								http_sheep.Baa( 1, "unrecognised subsystem name given with verbose level: %s", tokens[2], nv )
								jreason = fmt.Sprintf( `"unrecognsed subsystem name given; must be one of: agent, osif, resmgr, http, fqmgr, or net"` )
						}

						http_sheep.Baa( 1, "verbose level set: %s %d", tokens[2], nv )
					} else {
						jreason = fmt.Sprintf( "\"verbose set: master level to %d\"",   nv )
						http_sheep.Baa( 1, "verbose level set: master %d", nv )
						tegu_sheep.Set_level( nv )
					}
				} else {
					state = "ERROR"
					reason = fmt.Sprintf( "missing parameters on verbose command" )
				}

			default:
				nerrors++
				reason = fmt.Sprintf( "unrecognised put and/or post action: reqest %d, %s: whole req=(%s)", i, tokens[0], recs[i] )
				http_sheep.Baa( 1, "unrecognised action: %s in %s", tokens[0], recs[i] )
		}

		if jreason != "" {
			fmt.Fprintf( out, `%s{ "status": %q, "request": %d, "comment": %q, "details": %s }`, sep, state, req_count, reason, jreason )
		} else {
			fmt.Fprintf( out, `%s{ "status": %q, "request": %d, "comment": %q }`, sep, state, req_count, reason )
		}

		sep = ","		// after the first the separator is now a comma
	}

	fmt.Fprintf( out,  "]," )				// close the request output array (adding the comma here might be dodgy, but we'll assume the caller is sending one last object)

	if nerrors > 0 {
		state = "ERROR"		// must set on the off chance that last request was ok
	} 

	if req_count <= 0 {
		msg = fmt.Sprintf( "no requests found in input" )
		state = "ERROR"
	} else {
		msg = fmt.Sprintf( "%d errors processing requests", nerrors )
	}
	
	return
}

func parse_put( out http.ResponseWriter, recs []string, sender string ) (state string, msg string) {
	
	state, msg = parse_post( out, recs, sender )
	return
}

/*
	Delete something. Currently only reservation is supported, but there might be other
	things in future to delete, so we require a token 0 that indiccates what.

	Supported delete actions:
		reservation <name> [<cookie>]
*/
func parse_delete( out http.ResponseWriter, recs []string, sender string ) ( state string, msg string ) {
	var (
		sep			string = ""							// json output list separator
		req_count	int = 0								// requests processed this batch
		req			*ipc.Chmsg								// also used to receive a response
		tokens		[]string								// parsed tokens from the http data
		ntokens		int
		nerrors		int = 0								// overall error count -- final status is error if non-zero
		jdetails	string = ""							// result details in json
		comment		string = ""							// comment about the state
		my_ch		chan *ipc.Chmsg
		del_data	[]*string								// data sent on delete
		res			*gizmos.Pledge								// reservation fetched from resmgr
	)

	my_ch = make( chan *ipc.Chmsg )							// allocate channel for responses to our requests
	defer close( my_ch )

	fmt.Fprintf( out,  "\"reqstate\":[ " )				// wrap request output into an array
	state = "OK"
	for i := 0; i < len( recs ); i++ {
		ntokens, tokens = token.Tokenise_qpopulated( recs[i], " " )		// split and keep populated tokens (treats successive sep chrs as one), preserves spaces in "s

		if ntokens < 1 || tokens[0][0:1] == "#" {			// skip comments or blank lines
			continue
		}

		req_count++
		state = "ERROR"
		jdetails = ""

		http_sheep.Baa( 2, "delete command for %s", tokens[0] )
		switch tokens[0] {
			case "reservation":									// expect:  reservation name(id) [cookie]
				if ntokens < 2 || ntokens > 3  {
					nerrors++
					comment = fmt.Sprintf( "bad delete reservation command: wanted 'reservation res-ID [cookie]' received '%s'", recs[i] ); 
				} else {
					del_data = make( []*string, 2, 2 )			// deletee data is the reservation name and the cookie if supplied
					del_data[0] = &tokens[1]
					if ntokens < 3 {
						del_data[1] = &empty_str

					} else {
						del_data[1] = &tokens[2]
					}

					req = ipc.Mk_chmsg( )
					req.Send_req( rmgr_ch, my_ch, REQ_DEL, del_data, nil )	// delete from the resmgr point of view
					req = <- my_ch										// wait for delete response 

					if req.State == nil {								// no error deleting in res mgr
						req.Send_req( nw_ch, my_ch, REQ_DEL, res, nil )		// delete from the network point of view
						req = <- my_ch									// wait for response from network

						if req.State == nil {
							comment = "reservation successfully deleted"
							state = "OK"
						} else {
							nerrors++
							comment = fmt.Sprintf( "reservation delete failed: %s", req.State )
						}

					} else {
						nerrors++
						comment = fmt.Sprintf( "reservation delete failed: %s", req.State )
					}
				}

			default:
				nerrors++
				comment = fmt.Sprintf( "unknown delete command: %s", tokens[0] )
				
		}

		if jdetails != "" {
			fmt.Fprintf( out, "%s{ \"status\": \"%s\", \"request\": \"%d\", \"comment\": \"%s\", \"details\": %s }", sep, state, req_count, comment, jdetails )
		} else {
			fmt.Fprintf( out, "%s{ \"status\": \"%s\", \"request\": \"%d\", \"comment\": \"%s\" }", sep, state, req_count, comment )
		}

		sep = ","
	}

	fmt.Fprintf( out,  "]," )				// close the request output array (adding the comma here might be dodgy, but we'll assume the caller is sending one last object)

	if nerrors > 0 {
		state = "ERROR"		// must set on the off chance that last request was ok
	} 

	if req_count <= 0 {
		msg = fmt.Sprintf( "no requests found in input" )
		state = "ERROR"
	} else {
		msg = fmt.Sprintf( "%d errors processing requests in %d requests", nerrors, req_count )
	}

	return
}

func parse_get( out http.ResponseWriter, recs []string, sender string ) (state string, msg string) {
	http_sheep.Baa( 1, "get received and ignored -- GET is not supported" )
	state = "ERROR"
	msg = "GET requests are unsupported"
	return
}

/*
	Deal with input from the other side; this is invoked directly by the http listener.
	Because we are driven as a callback, and cannot controll the parameters passed in, we 
	must (sadly) rely on globals for some information; sigh. (There might be a way to deal
	with this using a closure, but I'm not taking the time to go down that path until 
	other more important things are implemented.)

	This function splits input, on either newlines or semicolons, into records. The array
	of records is then passed to the appropriate parse function based on the http method
	(PUT, GET, etc) that was used by the user-agent. 

	Output to the client process is a bunch of {...} "objects", one per record, 
	plus a final overall status; all are collected in square brackets and thus
	should be parsable as json.
*/
func deal_with( out http.ResponseWriter, in *http.Request ) {
	var (
		data 	[]byte
		recs	[]string
		state	string
		msg		string
	)

	data = dig_data( in )
	if( data == nil ) {						// missing data -- punt early
		http_sheep.Baa( 1, "http: deal_with called without data: %s", in.Method )
		fmt.Fprintf( out, `{ "status": "ERROR", "comment": "missing command" }` )	// error stuff back to user
		return
	} else {
		_, recs = token.Tokenise_drop( string( data ), ";\n" )		// split based on ; or newline
		fmt.Fprintf( out, "{ " )									// open the overall object for output
	}
	
	switch in.Method {
		case "PUT":
			state, msg = parse_put( out, recs, in.RemoteAddr )

		case "POST":
			state, msg = parse_post( out, recs, in.RemoteAddr )

		case "DELETE":
			state, msg = parse_delete( out, recs, in.RemoteAddr )

		case "GET":
			state, msg = parse_get( out, recs, in.RemoteAddr )

		default:
			http_sheep.Baa( 1, "deal_with called for unrecognised method: %s", in.Method )
			state = "ERROR"
			msg = fmt.Sprintf( "unrecognised method: %s", in.Method )
	}

	fmt.Fprintf( out, fmt.Sprintf( ` "endstate": { "status": %q, "comment": %q } }`, state, msg ) )		// final, overall status and close bracket

}

/*
	start an http listener. we expect channels and the port to be in globals.
*/
func Http_api( api_port *string, nwch chan *ipc.Chmsg, rmch chan *ipc.Chmsg ) {
	var (
		ssl_key	*string = nil
		ssl_cert *string = nil
		create_cert bool = false
		err	error
	)

	http_sheep = bleater.Mk_bleater( 0, os.Stderr )		// allocate our bleater and attach it to the master
	http_sheep.Set_prefix( "http_api" )
	tegu_sheep.Add_child( http_sheep )					// we become a child so that if the master vol is adjusted we'll react too

	dup_str := "localhost"
	priv_auth = &dup_str
	
	if cfg_data["httpmgr"] != nil {
		if p := cfg_data["httpmgr"]["verbose"]; p != nil {
			http_sheep.Set_level(  uint( clike.Atoi( *p ) ) )
		}

		p := cfg_data["httpmgr"]["cert"]
		if p != nil {
			ssl_cert = p
		}

		p = cfg_data["httpmgr"]["key"]
		if p != nil {
			ssl_key = p
		}

		p = cfg_data["httpmgr"]["create_cert"]
		if p != nil  && *p == "true" {	
			create_cert = true
		}
		
		p = cfg_data["httpmgr"]["priv_auth"]
		if p != nil {
			switch *p {
				case "none":
					priv_auth = p

				case "local":
					priv_auth = p

				case "locahost":
					priv_auth = p

				case "token":
					priv_auth = p

				default:
					http_sheep.Baa( 0, `WRN: invalid local authorisation type (%s), defaulting to "localhost"`, *p )
			}
		}
	}

	http.HandleFunc( "/tegu/api", deal_with )				// define callback 
	if ssl_cert != nil && ssl_key != nil {
		if  create_cert {
			http_sheep.Baa( 1, "creating SSL certificate and key: %s %s", *ssl_cert, *ssl_key )
			dns_list := make( []string, 3 )
			dns_list[0] = "localhost"
			this_host, _ := os.Hostname( )
			tokens := strings.Split( this_host, "." )
			dns_list[1] = this_host
			dns_list[2] = tokens[0]	
			cert_name := "tegu_cert"
			err = security.Mk_cert( 1024, &cert_name, dns_list, ssl_cert, ssl_key )
    		if err != nil {
				http_sheep.Baa( 0, "ERR: unable to create a certificate: %s %s: %s", ssl_cert, ssl_key, err )
			}
		}

		http_sheep.Baa( 1, "http interface running and listening for TLS connections on %s", *api_port )
		err = http.ListenAndServeTLS( ":" + *api_port, *ssl_cert, *ssl_key,  nil )		// drive the bus
	} else {
		http_sheep.Baa( 1, "http interface running and listening for connections on %s", *api_port )
		err = http.ListenAndServe( ":" + *api_port, nil )		// drive the bus
	}
	
	http_sheep.Baa( 0, "http listener is done" )
	if( err != nil ) {
		http_sheep.Baa( 1, "ERR: %s", err )
	}
}<|MERGE_RESOLUTION|>--- conflicted
+++ resolved
@@ -524,7 +524,6 @@
 					state = "ERROR"
 				}
 
-<<<<<<< HEAD
 			case "steer":								// parse a steering request and make it happen
 					tmap := gizmos.Toks2map( tokens )	// allow ep1=name ep2=name mblist=mb1,mb2,mb3 window=start-end usrsp=token/project
 					if len( tmap ) < 1  {
@@ -599,7 +598,7 @@
 						nerrors++
 						reason = fmt.Sprintf( "%s", req.State )
 					}
-=======
+
 			case "setulcap":									// set a user link cap; expect user-name limit
 				if ! validate_auth( &auth_data, is_token ) {
 					jreason = fmt.Sprintf( `"you are not authorised to submit a verbose request."` )
@@ -622,8 +621,6 @@
 					state = "ERROR"
 					reason = fmt.Sprintf( "incorrect number of parameters received (%d); expected tenant-name limit", ntokens )
 				}
-
->>>>>>> 618c84f4
 
 			case "verbose":									// verbose n [child-bleater]
 				if ! validate_auth( &auth_data, is_token ) {
