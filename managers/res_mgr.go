--- conflicted
+++ resolved
@@ -40,8 +40,6 @@
 				24 Sep 2014 : Added support for ITONS traffic class demands. 
 				09 Oct 2014 : Added all_sys_up, and prevent checkpointing until all_sys_up is true.
 				29 Oct 2014 : Corrected bug -- setting vlan id when VMs are on same switch.
-<<<<<<< HEAD
-=======
 				03 Nov 2014 : Removed straggling comments from the bidirectional fix.
 						General cleanup to merge with steering code.
 				17 Nov 2014 : Updated to support lazy data collection from openstack -- must update host
@@ -53,7 +51,6 @@
 						the queue list).
 				01 Feb 2014 : Disables periodic checkpointing as tegu_ha depends on checkpoint files 
 						written only when there are updates.
->>>>>>> 89d6b007
 */
 
 package managers
@@ -285,23 +282,15 @@
 		pushed_count int = 0
 	)
 
-<<<<<<< HEAD
-	//rm_sheep.Baa( 2, "pushing reservations, %d in cache", len( i.cache ) )
+	//rm_sheep.Baa( 3, "pushing reservations, %d in cache", len( i.cache ) )
 	//set_alt := false
-	//for rname, p := range i.cache {							// run all pledges that are in the cache
-		//if p != nil  &&  ! p.Is_pushed() {
-		//	if p.Is_active() || p.Is_active_soon( 15 ) {	// not pushed, and became active while we napped, or will activate in the next 15 seconds
-				//if ! set_alt {
-					//table9x_fmods( &rname, alt_table, "0x01/0x01", 0xe5d )		// ensure alternate table meta marking flowmods exist
-					//table9x_fmods( &rname, alt_table+1, "0x02/0x02", 0xe5d )
-					//set_alt = true
-				//}
-=======
-	rm_sheep.Baa( 3, "pushing reservations, %d in cache", len( i.cache ) )
-	//set_alt := false
+	/*
+	these are commented out in steering since it doesn't run the whole list, a generic function does that.
 	for rname, p := range i.cache {							// run all pledges that are in the cache
 		if p != nil  &&  ! p.Is_pushed() {
 			if p.Is_active() || p.Is_active_soon( 15 ) {	// not pushed, and became active while we napped, or will activate in the next 15 seconds
+	*/
+
 				/*
 				if ! set_alt {
 					table9x_fmods( &rname, alt_table, "0x01/0x01", 0xe5d )		// ensure alternate table meta marking flowmods exist
@@ -309,7 +298,6 @@
 					set_alt = true
 				}
 				*/
->>>>>>> 89d6b007
 
 				h1, h2, p1, p2, _, expiry, _, _ := p.Get_values( )		// hosts, ports and expiry are all we need
 
@@ -409,13 +397,15 @@
 
 					p.Set_pushed()				// safe to mark the pledge as having been pushed.
 				}
-			//} else {
-				//pend_count++
-			//}
-		//} else {
-			//pushed_count++
-		//}
-	//}
+	/*
+			} else {
+				pend_count++
+			}
+		} else {
+			pushed_count++
+		}
+	}
+	*/
 
 	if push_count > 0 || rm_sheep.Would_baa( 2 ) {			// bleat if we pushed something, or if higher level is set in the sheep
 		rm_sheep.Baa( 1, "push_bw_reservations: %d pushed, %d pending, %d already pushed", push_count, pend_count, pushed_count )
@@ -435,17 +425,19 @@
 		push_count	int = 0
 		pend_count	int = 0
 		pushed_count int = 0
-		set_alt bool = true;
 	)
 
 	rm_sheep.Baa( 2, "pushing reservations, %d in cache", len( i.cache ) )
 	for rname, p := range i.cache {							// run all pledges that are in the cache
 		if p != nil  &&  ! p.Is_pushed() {
+			/*
+			table 9x fmods are sent with queues to avoid blasting to every host 
 			if ! set_alt {
 				table9x_fmods( &rname, alt_table, "0x01/0x01", 0xe5d )		// ensure alternate table meta marking flowmods exist
 				table9x_fmods( &rname, alt_table+1, "0x02/0x02", 0xe5d )
 				set_alt = true
 			}
+			*/
 
 			if p.Is_active() || p.Is_active_soon( 15 ) {	// not pushed, and became active while we napped, or will activate in the next 15 seconds
 				if push_count <= 0 {
@@ -455,10 +447,10 @@
 
 				switch p.Get_ptype() {
 					case gizmos.PT_BANDWIDTH:
-							push_bw_reservations( p, &rname, ch, set_vlan ) 
+						push_bw_reservations( p, &rname, ch, set_vlan ) 
 
 					case gizmos.PT_STEERING:
-							push_st_reservation( p, rname, ch )
+						push_st_reservation( p, rname, ch )
 				}
 			} else {
 				pend_count++
@@ -470,13 +462,8 @@
 		set_alt = false;
 	}
 
-<<<<<<< HEAD
-	if push_count > 0 || rm_sheep.Would_baa( 2 ) {			// bleat if we pushed something, or if higher level is set in the sheep
-		rm_sheep.Baa( 1, "push_reservations: %d pushed, %d pending, %d already pushed", push_count, pend_count, pushed_count )
-=======
 	if push_count > 0 || rm_sheep.Would_baa( 3 ) {			// bleat if we pushed something, or if higher level is set in the sheep
 		rm_sheep.Baa( 1, "push_bw_reservations: %d pushed, %d pending, %d already pushed", push_count, pend_count, pushed_count )
->>>>>>> 89d6b007
 	}
 
 	return pushed_count
