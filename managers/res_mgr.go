// vi: sw=4 ts=4:

/*

	Mnemonic:	res_mgr
	Abstract:	Manages the inventory of reservations.
				We expect it to be executed as a goroutine and requests sent via a channel.
	Date:		02 December 2013
	Author:		E. Scott Daniels

	CFG:		These config file variables are used when present:
<<<<<<< HEAD
				resmgr:ckpt_dir	- name of the directory where checkpoint data is to be kept (/var/lib/tegu)
				FWIW: /var/lib/tegu selected based on description: http://www.tldp.org/LDP/Linux-Filesystem-Hierarchy/html/var.html
=======
					default:alttable = n  The OVS table number to be used for metadata marking.

					resmgr:ckpt_dir	- name of the directory where checkpoint data is to be kept (/var/lib/tegu)
									FWIW: /var/lib/tegu selected based on description:
									http://www.tldp.org/LDP/Linux-Filesystem-Hierarchy/html/var.html
>>>>>>> 5e8deef2


	TODO:		need a way to detect when skoogie/controller has been reset meaning that all
				pushed reservations need to be pushed again.

				need to check to ensure that a VM's IP address has not changed; repush
				reservation if it has and cancel the previous one (when skoogi allows drops)

	Mods:		03 Apr 2014 (sd) : Added endpoint flowmod support.
				30 Apr 2014 (sd) : Enhancements to send flow-mods and reservation request to agents (Tegu-light)
				13 May 2014 (sd) : Changed to support exit dscp value in reservation.
				18 May 2014 (sd) : Changes to allow cross tenant reservations.
				19 May 2014 (sd) : Changes to support using destination floating IP address in flow mod.
				07 Jul 2014 (sd) : Changed to send network manager a delete message when deleteing a reservation
						rather than depending on the http manager to do that -- possible timing issues if we wait.
						Added support for reservation refresh.
<<<<<<< HEAD
				29 Jul 2014 : Change set user link cap such that 0 is a valid value, and -1 will delete. 
				08 Sep 2014 (sd) : Fixed bugs with tcp oriented proto steering.
=======
				29 Jul 2014 : Change set user link cap such that 0 is a valid value, and -1 will delete.
				27 Aug 2014 (sd) : Changes to support using Fq_req for generating flowmods (support of
						meta marking of reservation traffic).
				28 Aug 2014 : Added message tags to crit/err/warn messages.
				29 Aug 2014 : Added code to allow alternate OVS table to be supplied from config.
				03 Sep 2014 : Corrected bug introduced with fq_req changes (ignored protocol and port)
				24 Sep 2014 : Added support for ITONS traffic class demands. 
				09 Oct 2014 : Added all_sys_up, and prevent checkpointing until all_sys_up is true.
				29 Oct 2014 : Corrected bug -- setting vlan id when VMs are on same switch.
				03 Nov 2014 : Removed straggling comments from the bidirectional fix.
						General cleanup to merge with steering code.
>>>>>>> 5e8deef2
*/

package managers

import (
	"bufio"
	//"errors"
	"fmt"
	"io"
	"os"
	"strings"
	"time"

	"forge.research.att.com/gopkgs/bleater"
	"forge.research.att.com/gopkgs/clike"
	"forge.research.att.com/gopkgs/chkpt"
	"forge.research.att.com/gopkgs/ipc"
	"forge.research.att.com/tegu/gizmos"
)

//var (  NO GLOBALS HERE; use globals.go )

// --------------------------------------------------------------------------------------

/*
	Manages the reservation inventory
*/
type Inventory struct {
	cache		map[string]*gizmos.Pledge		// cache of pledges
	ulcap_cache	map[string]int					// cache of user limit values (max value)
	chkpt		*chkpt.Chkpt
}

// --- Private --------------------------------------------------------------------------

/*
	Encapsulate all of the current reservations into a single json blob.
*/
func ( i *Inventory ) res2json( ) (json string, err error) {
	var (
		sep 	string = ""
	)

	err = nil;
	json = `{ "reservations": [ `

	for _, p := range i.cache {
		if ! p.Is_expired( ) {
			json += fmt.Sprintf( "%s%s", sep, p.To_json( ) )
			sep = ","
		}
	}

	json += " ] }"

	return
}

/*
	Given a name, send a request to the network manager to translate it to an IP address.
*/
func name2ip( name *string ) ( ip *string ) {
	ip = nil

	if name == nil || *name == "" {
		return 
	}

	ch := make( chan *ipc.Chmsg );	
	defer close( ch )									// close it on return
	msg := ipc.Mk_chmsg( )
	msg.Send_req( nw_ch, ch, REQ_GETIP, name, nil )
	msg = <- ch
	if msg.State == nil {					// success
		ip = msg.Response_data.( *string )
		if ip == nil {						// nil string we'll  assume that it was already in ip form
			ip = name
		}
	} else {
		ip = name					// on error assume it's an IP address
	}

	return
}

/*
	Given a name, get host info (IP, mac, switch-id, switch-port) from network.
*/
func get_hostinfo( name *string ) ( *string, *string, *string, int ) {

	if name != nil  &&  *name != "" {
		ch := make( chan *ipc.Chmsg );	
		req := ipc.Mk_chmsg( )
		req.Send_req( nw_ch, ch, REQ_HOSTINFO, name, nil )		// get host info string (mac, ip, switch)
		req = <- ch
		if req.State == nil {
			htoks := strings.Split( req.Response_data.( string ), "," )					// results are: ip, mac, switch-id, switch-port; all strings
			return &htoks[0], &htoks[1], &htoks[2], clike.Atoi( htoks[3] )
		}
	}

	return nil, nil, nil, 0
}

/*
	Given an ip address send a request to network manager to request the physical host.
*/
func get_physhost( ip *string ) ( *string ) {

	if ip != nil  &&  *ip != "" {
		ch := make( chan *ipc.Chmsg );	
		req := ipc.Mk_chmsg( )
		req.Send_req( nw_ch, ch, REQ_GETPHOST, ip, nil )
		req = <- ch
		if req.State == nil {
			return req.Response_data.( *string )
		}
	}

	return nil 
}

/*
	Handles a response from the fq-manager that indicates the attempt to send a proactive ingress/egress flowmod to skoogi
	has failed.  Issues a warning to the log, and resets the pushed flag for the associated reservation.
*/
func (i *Inventory) failed_push( msg *ipc.Chmsg ) {
	if msg.Req_data == nil {
		rm_sheep.Baa( 0, "IER: notification of failed push had no information" )
		return
	}

	fq_data := msg.Req_data.( *Fq_req ) 		// data that was passed to fq_mgr (we'll dig out pledge id

	// TODO: set a counter in pledge so that we only try to push so many times before giving up.
	rm_sheep.Baa( 1, "WRN: proactive ie reservation push failed, pledge marked unpushed: %s  [TGURMG002]", *fq_data.Id )
	p := i.cache[*fq_data.Id]
	if p != nil {
		p.Reset_pushed()
	}
}

/*
	Checks to see if any reservations expired in the recent past (seconds). Returns true if there were.
*/
func (i *Inventory) any_concluded( past int64 ) ( bool ) {

	for _, p := range i.cache {									// run all pledges that are in the cache
		if p != nil  &&  p.Concluded_recently( past ) {			// pledge concluded within past seconds
				return true
		}
	}

	return false
}

/*
	Checks to see if any reservations became active between (now - past) and the current time, or will become
	active between now and now + future seconds. (Past and future are number of seconds on either side of
	the current time to check and are NOT timestamps.)
*/
func (i *Inventory) any_commencing( past int64, future int64 ) ( bool ) {

	for _, p := range i.cache {							// run all pledges that are in the cache
		if p != nil  &&  (p.Commenced_recently( past ) || p.Is_active_soon( future ) ) {	// will activate between now and the window
				return true
		}
	}

	return false
}


/*
<<<<<<< HEAD
	Generate the flow mod that is placed into table 90-something for steering. 
*/
func table9x_fmods( rname *string ) {
		fq_match := &Fq_parms{
			Swport:	-1,								// port 0 is valid, so we need something that is ignored if not set later
			Tpdport: -1,
			Tpsport: -1,
			Meta:	&empty_str,
		}

		mstr := "0x02/0x02"							// sets the meta value
		fq_action := &Fq_parms{
			Meta:	&mstr,
			Tpdport: -1,
			Tpsport: -1,
		}

		fq_data := &Fq_req {							// fq-mgr request data
			Id:		rname,
			Expiry:	0,
			Match: 	fq_match,
			Action: fq_action,
			Table:	90,
		}

		msg := ipc.Mk_chmsg()
		msg.Send_req( fq_ch, nil, REQ_ST_RESERVE, fq_data, nil )			// no response right now -- eventually we want an asynch error
}

/*
	Generate flow-mod requests to the fq-manager for a given src,dest pair and list of 
	middleboxes.  This assumes that the middlebox list has been reversed if necessary. 
	Either source (ep1) or dest (ep2) may be nil which indicates a "to any" or "from any"
	intention. 

	DANGER:  We generate the flowmods in reverse order which _should_ generate the highest 
			priority f-mods first. This is absolutely necessary to prevent packet loops
			on the switches which can happen if a higher priority rule isn't in place 
			that would cause the lower priority rule to be skipped over. 

	TODO: add transport layer port support
*/
func steer_fmods( ep1 *string, ep2 *string, mblist []*gizmos.Mbox, expiry int64, rname *string, proto *string, forward bool ) {
	var (
		fq_data *Fq_req
		fq_match *Fq_parms
		fq_action *Fq_parms
		mb	*gizmos.Mbox							// current middle box being worked with (must span various blocks)
	)

	if expiry < 5 {									// refuse if too short
		return
	}

	mstr := "0x00/0x02"								// meta data match string; match if mask 0x02 is not set
	nmb := len( mblist )
	for i := 0; i < nmb; i++ {						// check value of each in list and bail if any are nil
		if mblist[i] == nil {
			rm_sheep.Baa( 1, "IER: steer_fmods: unexpected nil mb i=%d nmb=%d", i,  nmb )
			return
		}
	}
=======
	Push table 9x flow-mods. The flowmods we toss into the 90 range of
	tables generally serve to mark metadata in a packet since metata
	cannot be marked prior to a resub action (flaw in OVS if you ask me).

	Marking metadata is needed so that when one of our f-mods match we can
	resubmit into table 0 without triggering a loop, or a match of any
	of our other rules.

	Table is the table number (we assume 9x, but it could be anything)
	Meta is a string supplying the value/mask that is used on the action (e.g. 0x02/0x02)
	to set the 00000010 bit as an and operation.
	Cookie is the cookie value used on the f-mod.
*/
func table9x_fmods( rname *string, table int, meta string, cookie int ) {
		fq_data := Mk_fqreq( rname )							// f-mod request with defaults (output==none)
		fq_data.Table = table
		fq_data.Cookie = cookie	
		fq_data.Espq = gizmos.Mk_spq( "br-int", -1, -1 )		// these only need to go on br-int
		fq_data.Expiry = 0										// never expire

		fq_data.Action.Meta = &meta								// sole purpose is to set metadata
		
		msg := ipc.Mk_chmsg()
		msg.Send_req( fq_ch, nil, REQ_GEN_FMOD, fq_data, nil )			// no response right now -- eventually we want an asynch error
}

/*
	Runs the list of reservations in the cache and pushes out any that are about to become active (in the
	next 15 seconds).  We push the reservation request to fq_manager which does the necessary formatting
	and communication with skoogi.  With the new method of managing queues per reservation on ingress/egress
	hosts, we now send to fq_mgr:
		h1, h2 -- hosts
		expiry
		switch/port/queue
	
	for each 'link' in the forward direction, and then we reverse the path and send requests to fq_mgr
	for each 'link' in the backwards direction.  Errors are returned to res_mgr via channel, but
	asycnh; we do not wait for responses to each message generated here. If set_vlan is true then
	we will send the src mac address on the flow-mod at ingress so that the vlan is properly set
	(suports br-rl in a GRE environment).

	Returns the number of reservations that were pushed.
*/
func (i *Inventory) push_bw_reservations( ch chan *ipc.Chmsg, alt_table int, set_vlan bool ) ( npushed int ) {
	var (
		msg		*ipc.Chmsg
		ip2		*string					// the ip ad

		push_count	int = 0
		pend_count	int = 0
		pushed_count int = 0
	)

	rm_sheep.Baa( 2, "pushing reservations, %d in cache", len( i.cache ) )
	set_alt := false
	for rname, p := range i.cache {							// run all pledges that are in the cache
		if p != nil  &&  ! p.Is_pushed() {
			if p.Is_active() || p.Is_active_soon( 15 ) {	// not pushed, and became active while we napped, or will activate in the next 15 seconds
				if ! set_alt {
					table9x_fmods( &rname, alt_table, "0x01/0x01", 0xe5d )		// ensure alternate table meta marking flowmods exist
					table9x_fmods( &rname, alt_table+1, "0x02/0x02", 0xe5d )
					set_alt = true
				}

				h1, h2, p1, p2, _, expiry, _, _ := p.Get_values( )		// hosts, ports and expiry are all we need
>>>>>>> 5e8deef2

	for i :=  nmb -1; i >= 0;  i-- {					// backward direction ep2->ep1
		resub := "90 0"									// we resubmit to table 10 to set our meta data and then resub to 0 to catch openstack rules

		if i == nmb - 1 {								// for last mb we need a rule that causes steering to be skipped based on mb mac
			mb = mblist[i]
			fq_match = &Fq_parms{						// new structs for each since they sit in fq manages quwue
				Swport:	-1,								// port 0 is valid, so we need something that is ignored if not set later
				Meta:	&mstr,
				Ip1:  	ep1,
				Tpdport: -1,
				Tpsport: -1,
			}

			fq_action = &Fq_parms{
				Resub: &resub,							// resubmit to table 90 to set meta info, then to 0 to get tunnel matches
			}

<<<<<<< HEAD
			fq_data = &Fq_req {							// generate data with just what needs to be there
				Pri:	300,
				Id:		rname,
				Expiry:	expiry,
				Match:	fq_match,
				Action:	fq_action,
			}

			if proto != nil {								// set the protocol match port dest in forward direction, src in reverse
				toks := strings.Split( *proto, ":" );
				fq_data.Protocol = &toks[0]
				if forward {
					fq_data.Match.Tpdport = clike.Atoi( toks[1] )
				} else {
					fq_data.Match.Tpsport = clike.Atoi( toks[1] )
				}
			}

			if ep1 != nil {									// if source is a specific address, then we need only one 300 rule
				fq_data.Match.Ip1 = nil												// there is no source to match at this point
				fq_data.Match.Smac = nil
				fq_data.Match.Ip2 = ep2
				fq_data.Swid, fq_data.Match.Swport = mb.Get_sw_port( )	// specific switch and input port needed for this fmod
				fq_data.Lbmac = mb.Get_mac()							// fqmgr will need the mac if the port is late binding
			} else {													// if no specific src, 100 rule lives on each switch, so we must put a 300 on each too
				fq_data.Swid = nil										// force to all switches
				fq_data.Match.Smac = mb.Get_mac()						// src for 300 is the last mbox
			}

			rm_sheep.Baa( 1, "write final fmod: %s", fq_data.To_json() )

			msg := ipc.Mk_chmsg()
			msg.Send_req( fq_ch, nil, REQ_ST_RESERVE, fq_data, nil )			// final flow-mod from the last middlebox out
		}

		fq_match = &Fq_parms{
			Swport:	-1,								// port 0 is valid, so we need something that is ignored if not set later
			Meta:	&mstr,
		}

		fq_action = &Fq_parms{
			Resub: &resub,							// resubmit to table 10 to set meta info, then to 0 to get tunnel matches
		}

		fq_data = &Fq_req {						// fq-mgr request data
			Id:		rname,
			Expiry:	expiry,
			Match: 	fq_match,
			Action: fq_action,
			Protocol: proto,
		}
		fq_data.Match.Ip1 = ep1
		fq_data.Match.Ip2 = ep2

		if proto != nil {								// set the protocol match port dest in forward direction, src in reverse
			toks := strings.Split( *proto, ":" );
			fq_data.Protocol = &toks[0]
			if forward {
				fq_data.Match.Tpdport = clike.Atoi( toks[1] )
			} else {
				fq_data.Match.Tpsport = clike.Atoi( toks[1] )
			}
		}
	
		if i == 0 {									// push the ingress rule (possibly to all switches)
			fq_data.Pri = 100

			mb = mblist[i]
			if ep1 != nil {
				_, _, fq_data.Swid, _ = get_hostinfo( ep1 )		// if a specific src host supplied, get it's switch and we'll land only one flow-mod on it
			} else {
				fq_data.Swid = nil								// if ep1 is undefined (all), then we need a f-mod on all switches to handle ingress case
			}
			fq_data.Action.Tpsport = -1							// invalid port when writing to all too
			fq_data.Nxt_mac = mb.Get_mac( )
			rm_sheep.Baa( 2, "write ingress fmod: %s", fq_data.To_json() )

			msg := ipc.Mk_chmsg()
			msg.Send_req( fq_ch, nil, REQ_ST_RESERVE, fq_data, nil )			// no response right now -- eventually we want an asynch error
		} else {																// push fmod on the switch that connects the previous mbox matching packets from it and directing to next mbox

			mb = mblist[i-1] 													// pull previous middlebox which will be the source and define the swtich and port for this rule
			fq_data.Swid, fq_data.Match.Swport = mb.Get_sw_port( )	 			// specific switch and input port needed for this fmod
			fq_data.Lbmac = mb.Get_mac()										// fqmgr will need the mac if the port is late binding (-128)
			fq_data.Match.Smac = nil											// we match based on input port and dest mac, so no need for this
			fq_data.Match.Ip1 = nil												// and no need for the source ip which fqmanager happily translates to a mac

			fq_data.Pri = 200						// priority for intermediate flow-mods
			mb = mblist[i]	 						// now safe to get next middlebox in the list
			fq_data.Nxt_mac = mb.Get_mac( )
			rm_sheep.Baa( 2, "write intemed fmod: %s", fq_data.To_json() )

			msg := ipc.Mk_chmsg()
			msg.Send_req( fq_ch, nil, REQ_ST_RESERVE, fq_data, nil )			// flow mod for each intermediate link in backwards direction
		}
	}
}

/*
	Push the fmod requests to fq-mgr for a steering resrvation. 
*/
func push_st_reservation( p *gizmos.Pledge, rname string, ch chan *ipc.Chmsg ) {

	ep1, ep2, _, _, _, conclude, _, _ := p.Get_values( )		// hosts, ports and expiry are all we need
	now := time.Now().Unix()

	ep1 = name2ip( ep1 )										// we work only with IP addresses; sets to nil if "" (L*)
	ep2 = name2ip( ep2 )

	table9x_fmods( &rname )

	nmb := p.Get_mbox_count()
	mblist := make( []*gizmos.Mbox, nmb ) 
	for i := range mblist {
		mblist[i] = p.Get_mbox( i )
	}
	steer_fmods( ep1, ep2, mblist, conclude - now, &rname, p.Get_proto(), true )			// set forward fmods

	nmb--
	for i := range mblist {											// build middlebox list in reverse
		mblist[nmb-i] = p.Get_mbox( i )
	}
	steer_fmods( ep2, ep1, mblist, conclude - now, &rname, p.Get_proto(), false )			// set backward fmods

	p.Set_pushed()
}

/*
	Runs the list of reservations in the cache and pushes out any that are about to become active (in the 
	next 15 seconds).  

	Returns the number of reservations that were pushed.
*/
func (i *Inventory) push_reservations( ch chan *ipc.Chmsg ) ( npushed int ) {
	var (
		//fq_data	[]interface{}			// local work space to organise data for fq manager
		//fq_sdata	[]interface{}		// copy of data at time message is sent so that it 'survives' after msg sent and this continues to update fq_data
		//msg		*ipc.Chmsg
		//ip2		*string					// the ip ad

		push_count	int = 0
		pend_count	int = 0
		pushed_count int = 0
	)


	rm_sheep.Baa( 2, "pushing reservations, %d in cache", len( i.cache ) )
	for rname, p := range i.cache {							// run all pledges that are in the cache
		if p != nil  &&  ! p.Is_pushed() {
			if p.Is_active() || p.Is_active_soon( 15 ) {	// not pushed, and became active while we napped, or will activate in the next 15 seconds
				if push_count <= 0 {
					rm_sheep.Baa( 1, "pushing proactive reservations" )
				}
				push_count++

				switch p.Get_ptype() {
					case gizmos.PT_BANDWIDTH:
							push_bw_reservation( p, rname, ch )

					case gizmos.PT_STEERING:
							push_st_reservation( p, rname, ch )
=======
					if push_count <= 0 {
						rm_sheep.Baa( 1, "pushing proactive reservations; plistlen=%d", len( plist ) )
					}
					push_count++

					timestamp := time.Now().Unix() + 16					// assume this will fall within the first few seconds of the reservation as we use it to find queue in timeslice

					for i := range plist { 								// for each path, send fmod requests for each endpoint and each intermed link, both forwards and backwards
						fmod := Mk_fqreq( &rname )						// default flow mod request with empty match/actions

						fmod.Pri =	400									// override the defaults
						fmod.Cookie =	0xdead
						fmod.Single_switch = false						// path involves multiple switches by default
						fmod.Dscp, fmod.Dscp_koe = p.Get_dscp()			// reservation supplied dscp value that we're to match and maybe preserve on exit

						if p.Is_paused( ) {
							fmod.Expiry = time.Now().Unix( ) +  15		// if reservation shows paused, then we set the expiration to 15s from now  which should force the flow-mods out
						} else {
							fmod.Expiry = expiry
						}
						fmod.Id = &rname

						nlinks := plist[i].Get_nlinks() 				// if only one link, then we DONT set vlan later
						extip := plist[i].Get_extip()					// if an external IP address is necessary on the fmod get it
						if extip != nil {
							fmod.Extip = extip
						} else {
							fmod.Extip = &empty_str
						}

						espq1, _ := plist[i].Get_endpoint_spq( &rname, timestamp )		// endpoints are saved h1,h2, but we need to process them in reverse here

														//FUTURE: accept proto=udp or proto=tcp on the reservation to provide ability to limit, or supply alternate protocols
						tptype_list := "none"							// default to no specific protocol 
						if p1 > 0 || p2 > 0 {							// if either port is specified, then we need to generate for both udp and tcp
							tptype_list = "udp tcp"						// if port supplied, generate f-mods for both udp and tcp matches on the port
						}
						tptype_toks := strings.Split( tptype_list, " " )
		
						for tidx := range( tptype_toks ) {				// must have a flow mod for each transport protocol type
							fmod.Tptype = &tptype_toks[tidx]

							fmod.Match.Tpsport= p1											// forward direction transport ports are h1==src h2==dest
							fmod.Match.Tpdport= p2
							fmod.Match.Ip1, _ = plist[i].Get_h1().Get_addresses()			// forward first, from h1 -> h2 (must use info from path as it might be split)
							fmod.Match.Ip2, _ = plist[i].Get_h2().Get_addresses()
							fmod.Exttyp = plist[i].Get_extflag()

							rm_sheep.Baa( 1, "res_mgr/push_reg: sending i/e flow-mods for path %d: %s flag=%s tptyp=%s h1=%s --> h2=%s ip1= %s ip2=%s ext=%s exp=%d",
								i, rname, *fmod.Exttyp, tptype_toks[tidx], *h1, *h2, *fmod.Match.Ip1, *fmod.Match.Ip2, *fmod.Extip, expiry )

		
							// ---- push flow-mods in the h1->h2 direction -----------
							if espq1 != nil {													// data flowing into h2 from h1 over h2 to switch connection (ep0 handled with reverse path)
																								// ep will be nil if both VMs are on the same switch
								cfmod := fmod.Clone( )											// must send a copy since we put multiple flowmods onto the fq-mgr queue
								cfmod.Dir_in = true
								cfmod.Espq = espq1
								msg = ipc.Mk_chmsg()
								msg.Send_req( fq_ch, ch, REQ_IE_RESERVE, cfmod, nil )			// queue work to send to skoogi (errors come back asynch, successes do not generate response)
							} else {
								fmod.Single_switch = true
							}

							cfmod := fmod.Clone( )
							cfmod.Espq = plist[i].Get_ilink_spq( &rname, timestamp )				// send fmod to ingress switch on first link out from h1
							cfmod.Dir_in = false
							if nlinks > 1 && set_vlan {
								cfmod.Action.Vlan_id = cfmod.Match.Ip1								// use mac address -- agent will convert to the vlan-id assigned to it
							}
							msg = ipc.Mk_chmsg()
							msg.Send_req( fq_ch, ch, REQ_IE_RESERVE, cfmod, nil )					// queue work to send to skoogi (errors come back asynch, successes do not generate response)

							ilist := plist[i].Get_forward_im_spq( timestamp )						// get list of intermediate switch/port/qnum data in forward (h1->h2) direction
							for ii := range ilist {
								cfmod = fmod.Clone( )												// copy to pass which we'll alter a wee bit
								cfmod.Espq = ilist[ii]
								rm_sheep.Baa( 2, "send forward intermediate reserve: [%d] %s %d %d", ii, ilist[ii].Switch, ilist[ii].Port, ilist[ii].Queuenum )
								msg = ipc.Mk_chmsg()
								msg.Send_req( fq_ch, ch, REQ_IE_RESERVE, cfmod, nil )			// flow mod for each intermediate link in foward direction
							}
						}
					}

					p.Set_pushed()				// safe to mark the pledge as having been pushed.
>>>>>>> 5e8deef2
				}
			} else {
				pend_count++
			}
		} else {
			pushed_count++
		}
	}

	if push_count > 0 || rm_sheep.Would_baa( 2 ) {			// bleat if we pushed something, or if higher level is set in the sheep
		rm_sheep.Baa( 1, "push_bw_reservations: %d pushed, %d pending, %d already pushed", push_count, pend_count, pushed_count )
	}

	return pushed_count
}

/*
	Turn pause mode on for all current reservations and reset their push flag so thta they all get pushed again.
*/
func (i *Inventory) pause_on( ) {
	for _, p := range i.cache {
		p.Pause( true )					// also reset the push flag		
	}
}

/*
	Turn pause mode off for all current reservations and reset their push flag so thta they all get pushed again.
*/
func (i *Inventory) pause_off( ) {
	for _, p := range i.cache {
		p.Resume( true )					// also reset the push flag		
	}
}

/*
	Run the set of reservations in the cache and write any that are not expired out to the checkpoint file. 
	For expired reservations, we'll delete them if they test positive for extinction (dead for more than 120
	seconds).
*/
func (i *Inventory) write_chkpt( ) {

	err := i.chkpt.Create( )
	if err != nil {
		rm_sheep.Baa( 0, "CRI: resmgr: unable to create checkpoint file: %s  [TGURMG003]", err )
		return
	}

	for nm, v := range i.ulcap_cache {							// write out user link capacity limits that have been set
		fmt.Fprintf( i.chkpt, "ucap: %s %d\n", nm, v ) 			// we'll check the overall error state on close
	}

	for key, p := range i.cache {
		s := p.To_chkpt()		
		if s != "expired" {
			fmt.Fprintf( i.chkpt, "%s\n", s ) 					// we'll check the overall error state on close
		} else {
			if p.Is_extinct( 120 ) && p.Is_pushed( ) {			// if really old and extension was pushed, safe to clean it out
				rm_sheep.Baa( 1, "extinct reservation purged: %s", key )
				delete( i.cache, key )
			}
		}
	}

	ckpt_name, err := i.chkpt.Close( )
	if err != nil {
		rm_sheep.Baa( 0, "CRI: resmgr: checkpoint write failed: %s: %s  [TGURMG004]", ckpt_name, err )
	} else {
		rm_sheep.Baa( 1, "resmgr: checkpoint successful: %s", ckpt_name )
	}
}

/*
	Opens the filename passed in and reads the reservation data from it. The assumption is that records in
	the file were saved via the write_chkpt() function and are json pledges.  We will drop any that
	expired while 'sitting' in the file.
*/
func (i *Inventory) load_chkpt( fname *string ) ( err error ) {
	var (
		rec		string
		nrecs	int = 0
		p		*gizmos.Pledge
		my_ch	chan	*ipc.Chmsg
		req		*ipc.Chmsg
	)

	err = nil
	my_ch = make( chan *ipc.Chmsg )
	defer close( my_ch )									// close it on return

	f, err := os.Open( *fname )
	if err != nil {
		return
	}
	defer	f.Close( )

	br := bufio.NewReader( f )
	for ; err == nil ; {
		nrecs++
		rec, err = br.ReadString( '\n' )
		if err == nil  {
			switch rec[0:5] {
				case "ucap:":
					toks := strings.Split( rec, " " )
					if len( toks ) == 3 {
						i.add_ulcap( &toks[1], &toks[2] )
					}

				default:
					p = new( gizmos.Pledge )
					p.From_json( &rec )
		
					if  p.Is_expired() {
						rm_sheep.Baa( 1, "resmgr: ckpt_load: ignored expired pledge: %s", p.To_str() )
					} else {
		
						req = ipc.Mk_chmsg( )
						req.Send_req( nw_ch, my_ch, REQ_RESERVE, p, nil )
						req = <- my_ch									// should be OK, but the underlying network could have changed
		
						if req.State == nil {						// reservation accepted, add to inventory
							err = i.Add_res( p )
						} else {
		
							rm_sheep.Baa( 0, "ERR: resmgr: ckpt_laod: unable to reserve for pledge: %s	[TGURMG000]", p.To_str() )
						}
					}
			}
		}
	}

	if err == io.EOF {
		err = nil
	}

	rm_sheep.Baa( 1, "read %d records from checkpoint file: %s", nrecs, *fname )
	return
}

/*
	Given a host name, return all pledges that involve that host as a list.
	Currently no error is detected and the list may be nill if there are no pledges.
*/
func (inv *Inventory) pledge_list(  vmname *string ) ( []*gizmos.Pledge, error ) {

	if len( inv.cache ) <= 0 {
		return nil, nil
	}

	plist := make( []*gizmos.Pledge, len( inv.cache ) )
	i := 0
	for _, p := range inv.cache {
		if p.Has_host( vmname ) {
			plist[i] = p
			i++
		}
	}

	return plist[0:i], nil
}

/*
	Set the user link capacity and forward it on to the network manager. We expect this
	to be a request from the far side (user/admin) or read from the chkpt file so
	the value is passed as a string (which is also what network wants too.
*/
func (inv *Inventory) add_ulcap( name *string, sval *string ) {
	val := clike.Atoi( *sval )

	pdata := make( []*string, 2 )		// parameters for message to network
	pdata[0] = name
	pdata[1] = sval

	if val >= 0 && val < 101 {
		rm_sheep.Baa( 2, "adding user cap: %s %d", *name, val )
		inv.ulcap_cache[*name] = val

		req := ipc.Mk_chmsg( )
		req.Send_req( nw_ch, nil, REQ_SETULCAP, pdata, nil ) 				// push into the netwok environment

	} else {
		if val == -1 {
			delete( inv.ulcap_cache, *name )
			req := ipc.Mk_chmsg( )
			req.Send_req( nw_ch, nil, REQ_SETULCAP, pdata, nil ) 				// push into the netwok environment
		} else {
			rm_sheep.Baa( 1, "user link capacity not set %d is out of range (1-100)", val )
		}
	}
}

// --- Public ---------------------------------------------------------------------------
/*
	constructor
*/
func Mk_inventory( ) (inv *Inventory) {

	inv = &Inventory { }

	inv.cache = make( map[string]*gizmos.Pledge, 2048 )		// initial size is not a limit
	inv.ulcap_cache = make( map[string]int, 64 )

	return
}

/*
	Stuff the pledge into the cache erroring if the pledge already exists.
*/
func (inv *Inventory) Add_res( p *gizmos.Pledge ) (state error) {
	state = nil
	id := p.Get_id()
	if inv.cache[*id] != nil {
		state = fmt.Errorf( "reservation already exists: %s", *id )
		return
	}

	inv.cache[*id] = p

	rm_sheep.Baa( 1, "resgmgr: added reservation: %s", p.To_chkpt() )
	return
}

/*
	Return the reservation that matches the name passed in provided that the cookie supplied
	matches the cookie on the reservation as well.  The cookie may be either the cookie that
	the user supplied when the reservation was created, or may be the 'super cookie' admin
	'root' as you will, which allows access to all reservations.
*/
func (inv *Inventory) Get_res( name *string, cookie *string ) (p *gizmos.Pledge, state error) {
	
	state = nil
	p = inv.cache[*name]
	if p == nil {
		state = fmt.Errorf( "cannot find reservation: %s", *name )
		return
	}

	if ! p.Is_valid_cookie( cookie ) &&  *cookie != *super_cookie {
		rm_sheep.Baa( 2, "resgmgr: denied fetch of reservation: cookie supplied (%s) didn't match that on pledge %s", *cookie, *name )
		p = nil
		state = fmt.Errorf( "not authorised to access or delete reservation: %s", *name )
		return
	}

	rm_sheep.Baa( 2, "resgmgr:: fetched reservation: %s", p.To_str() )
	return
}

/*
	Looks for the named reservation and deletes it if found. The cookie must be either the
	supper cookie, or the cookie that the user supplied when the reservation was created.
	Deletion is affected by reetting the expiry time on the pledge to now + a few seconds.
	This will cause a new set of flow-mods to be sent out with an expiry time that will
	take them out post haste and without the need to send "delete" flow-mods out.

	This function sends a request to the network manager to delete the related queues. This
	must be done here so as to prevent any issues with the loosely coupled management of
	reservation and queue settings.  It is VERY IMPORTANT to delete the reservation from
	the network perspective BEFORE the expiry time is reset.  If it is reset first then
	the network splits timeslices based on the new expiry and queues end up dangling.
*/
func (inv *Inventory) Del_res( name *string, cookie *string ) (state error) {

	p, state := inv.Get_res( name, cookie )
	if p != nil {
		rm_sheep.Baa( 2, "resgmgr: deleted reservation: %s", p.To_str() )
		state = nil

		ch := make( chan *ipc.Chmsg )	
		defer close( ch )										// close it on return
		req := ipc.Mk_chmsg( )
		req.Send_req( nw_ch, ch, REQ_DEL, p, nil )			// delete from the network point of view
		req = <- ch											// wait for response from network
		state = req.State

		p.Set_expiry( time.Now().Unix() + 15 )				// set the expiry to 15s from now which will force it out
		p.Reset_pushed()									// force push of flow-mods that reset the expiry
	} else {
		rm_sheep.Baa( 2, "resgmgr: unable to delete reservation: not found: %s", *name )
	}

	return
}


/*
	delete all of the reservations provided that the cookie is the super cookie. If cookie
	is a user cookie, then deletes all reservations that match the cookie.
*/
func (inv *Inventory) Del_all_res( cookie *string ) ( ndel int ) {
	var	(
		plist	[]*string			// we'll create a list to avoid deletion issues with range
		i		int
	)

	ndel = 0
	
	plist = make( []*string, len( inv.cache ) )
	for _, pledge := range inv.cache {
		plist[i] = pledge.Get_id()
		i++
	}

	for _, pname := range plist {
		rm_sheep.Baa( 2, "delete all attempt to delete: %s", *pname )
		err := inv.Del_res( pname,  cookie )
		if err == nil {
			ndel++;
			rm_sheep.Baa( 1, "delete all deleted reservation %s", *pname )
		} else {
			rm_sheep.Baa( 1, "delete all skipped reservation %s", *pname )
		}
	}

	rm_sheep.Baa( 1, "delete all deleted %d reservations %s", ndel )
	return
}


/*
	Pulls the reservation from the inventory. Similar to delete, but not quite the same.
	This will clone the pledge. The clone is expired and left in the inventory to force
	a reset of flowmods. The network manager is sent a request to delete the queues
	assocaited with the path and the path is removed from the original pledge. The orginal
	pledge is returned so that it can be used to generate a new set of paths based on the
	hosts, expiry and bandwidth requirements of the initial reservation.

	Unlike the get/del functions, this is meant for internal support and does not
	require a cookie.

	It is important to delete the reservation from the network manager point of view
	BEFORE the expiry is reset. If expiry is set first then the network manager will
	cause queue timeslices to be split on that boundary leaving dangling queues.
*/
func (inv *Inventory) yank_res( name *string ) ( p *gizmos.Pledge, state error) {

	state = nil
	p = inv.cache[*name]
	if p != nil {
		rm_sheep.Baa( 2, "resgmgr: yanked reservation: %s", p.To_str() )
		cp := p.Clone( *name + ".yank" )				// clone but DO NOT set conclude time until after network delete!

		inv.cache[*name + ".yank"] = cp					// insert the cloned pledge into the inventory

		inv.cache[*name] = nil							// yank original from the list
		delete( inv.cache, *name )
		p.Set_path_list( nil )							// no path list for this pledge 	

		ch := make( chan *ipc.Chmsg )	
		defer close( ch )									// close it on return
		req := ipc.Mk_chmsg( )
		req.Send_req( nw_ch, ch, REQ_DEL, cp, nil )			// delete from the network point of view
		req = <- ch											// wait for response from network
		state = req.State

														// now safe to set these
		cp.Set_expiry( time.Now().Unix() + 1 )			// force clone to be expired
		cp.Reset_pushed( )								// force it to go out again
	} else {
		state = fmt.Errorf( "no reservation with name: %s", *name )
		rm_sheep.Baa( 2, "resgmgr: unable to yank, no reservation with name: %s", *name )
	}

	return
}

//---- res-mgr main goroutine -------------------------------------------------------------------------------

/*
	Executes as a goroutine to drive the resevration manager portion of tegu.
*/
func Res_manager( my_chan chan *ipc.Chmsg, cookie *string ) {

	var (
		set_vlan	bool = true			// set the vlan tag on forward ingress flow mods
		inv	*Inventory
		msg	*ipc.Chmsg
		ckptd	string
		last_qcheck	int64				// time that the last queue check was made to set window
		queue_gen_type = REQ_GEN_EPQMAP
		alt_table = DEF_ALT_TABLE		// table number where meta marking happens
		all_sys_up	bool = false;		// set when we receive the all_up message; some functions (chkpt) must wait for this
	)

	super_cookie = cookie				// global for all methods

	rm_sheep = bleater.Mk_bleater( 0, os.Stderr )		// allocate our bleater and attach it to the master
	rm_sheep.Set_prefix( "res_mgr" )
	tegu_sheep.Add_child( rm_sheep )					// we become a child so that if the master vol is adjusted we'll react too

	p := cfg_data["default"]["queue_type"]				// lives in default b/c used by fq-mgr too
	if p != nil {
		if *p == "endpoint" {
			queue_gen_type = REQ_GEN_EPQMAP
		} else {
			queue_gen_type = REQ_GEN_QMAP
		}
	}

	p = cfg_data["default"]["alttable"]				// alt table for meta marking
	if p != nil {
		alt_table = clike.Atoi( *p )
	}

	if cfg_data["resmgr"] != nil {
		cdp := cfg_data["resmgr"]["chkpt_dir"]
		if cdp == nil {
			ckptd = "/var/lib/tegu/resmgr"							// default directory and prefix
		} else {
			ckptd = *cdp + "/resmgr"							// add prefix to directory in config
		}

		p = cfg_data["resmgr"]["verbose"]
		if p != nil {
			rm_sheep.Set_level(  uint( clike.Atoi( *p ) ) )
		}

		p = cfg_data["resmgr"]["set_vlan"]
		if p != nil {
			set_vlan = *p == "true"
		}
	}

	rm_sheep.Baa( 1, "ovs table number %d used for metadata marking", alt_table )

	inv = Mk_inventory( )
	inv.chkpt = chkpt.Mk_chkpt( ckptd, 10, 90 )

	last_qcheck = time.Now().Unix()
	tklr.Add_spot( 2, my_chan, REQ_PUSH, nil, ipc.FOREVER )		// push reservations to skoogi just before they go live
	tklr.Add_spot( 1, my_chan, REQ_SETQUEUES, nil, ipc.FOREVER )	// drives us to see if queues need to be adjusted

	rm_sheep.Baa( 3, "res_mgr is running  %x", my_chan )
	for {
		msg = <- my_chan					// wait for next message
		
		rm_sheep.Baa( 3, "processing message: %d", msg.Msg_type )
		switch msg.Msg_type {
			case REQ_NOOP:			// just ignore

			case REQ_ADD:
				p := msg.Req_data.( *gizmos.Pledge )	
				msg.State = inv.Add_res( p )
				msg.Response_data = nil

			case REQ_ALLUP:			// signals that all initialisation is complete (chkpting etc. can go)
				all_sys_up = true
				tklr.Add_spot( 180, my_chan, REQ_CHKPT, nil, ipc.FOREVER )		// tickle spot to drive us every 180 seconds to checkpoint

			case REQ_CHKPT:
				if all_sys_up {
					rm_sheep.Baa( 3, "invoking checkpoint" )
					inv.write_chkpt( )
				}

			case REQ_DEL:											// user initiated delete -- requires cookie
				data := msg.Req_data.( []*string )					// assume pointers to name and cookie
				if *data[0] == "all" {
					inv.Del_all_res( data[1] )
					msg.State = nil
				} else {
					msg.State = inv.Del_res( data[0], data[1] )
				}

				msg.Response_data = nil

			case REQ_GET:											// user initiated get -- requires cookie
				data := msg.Req_data.( []*string )					// assume pointers to name and cookie
				msg.Response_data, msg.State = inv.Get_res( data[0], data[1] )

			case REQ_LIST:											// list reservations	(for a client)
				msg.Response_data, msg.State = inv.res2json( )

			case REQ_LOAD:								// load from a checkpoint file
				data := msg.Req_data.( *string )		// assume pointers to name and cookie
				msg.State = inv.load_chkpt( data )
				msg.Response_data = nil
				rm_sheep.Baa( 1, "checkpoint file loaded" )
	
			case REQ_PAUSE:
				msg.State = nil							// right now this cannot fail in ways we know about
				msg.Response_data = ""
				inv.pause_on()
				rm_sheep.Baa( 1, "pausing..." )

			case REQ_RESUME:
				msg.State = nil							// right now this cannot fail in ways we know about
				msg.Response_data = ""
				inv.pause_off()

			case REQ_SETQUEUES:							// driven about every second to reset the queues if a reservation state has changed
				now := time.Now().Unix()
				if now > last_qcheck  &&  inv.any_concluded( now - last_qcheck ) || inv.any_commencing( now - last_qcheck, 0 ) {
					rm_sheep.Baa( 1, "reservation state change detected, requesting queue map from net-mgr" )
					tmsg := ipc.Mk_chmsg( )
					tmsg.Send_req( nw_ch, my_chan, queue_gen_type, time.Now().Unix(), nil )		// get a queue map; when it arrives we'll push to fqmgr
				}
				last_qcheck = now

			case REQ_PUSH:								// driven every few seconds to push new reservations
				inv.push_bw_reservations( my_chan, alt_table, set_vlan )

			case REQ_PLEDGE_LIST:						// generate a list of pledges that are related to the given VM
				msg.Response_data, msg.State = inv.pledge_list(  msg.Req_data.( *string ) )

			case REQ_SETULCAP:							// user link capacity; expect array of two string pointers (name and value)
				data := msg.Req_data.( []*string )
				inv.add_ulcap( data[0], data[1] )
				inv.write_chkpt( )

			// CAUTION: the requests below come back as asynch responses rather than as initial message
			case REQ_IE_RESERVE:						// an IE reservation failed
				msg.Response_ch = nil					// immediately disable to prevent loop
				inv.failed_push( msg )					// suss out the pledge and mark it unpushed

			case REQ_GEN_QMAP:							// response caries the queue map that now should be sent to fq-mgr to drive a queue update
				fallthrough

			case REQ_GEN_EPQMAP:
				rm_sheep.Baa( 1, "received queue map from network manager" )
				msg.Response_ch = nil											// immediately disable to prevent loop
				fq_data := make( []interface{}, 1 )
				fq_data[FQ_QLIST] = msg.Response_data
				tmsg := ipc.Mk_chmsg( )
				tmsg.Send_req( fq_ch, nil, REQ_SETQUEUES, fq_data, nil )		// send the queue list to fq manager to deal with
				
			case REQ_YANK_RES:										// yank a reservation from the inventory returning the pledge and allowing flow-mods to purge
				if msg.Response_ch != nil {
					msg.Response_data, msg.State = inv.yank_res( msg.Req_data.( *string ) )
				}

			default:
				rm_sheep.Baa( 0, "WRN: res_mgr: unknown message: %d [TGURMG001]", msg.Msg_type )
				msg.Response_data = nil
				msg.State = fmt.Errorf( "res_mgr: unknown message (%d)", msg.Msg_type )
		}

		rm_sheep.Baa( 3, "processing message complete: %d", msg.Msg_type )
		if msg.Response_ch != nil {			// if a response channel was provided
			msg.Response_ch <- msg			// send our result back to the requestor
		}
	}
}<|MERGE_RESOLUTION|>--- conflicted
+++ resolved
@@ -9,16 +9,11 @@
 	Author:		E. Scott Daniels
 
 	CFG:		These config file variables are used when present:
-<<<<<<< HEAD
-				resmgr:ckpt_dir	- name of the directory where checkpoint data is to be kept (/var/lib/tegu)
-				FWIW: /var/lib/tegu selected based on description: http://www.tldp.org/LDP/Linux-Filesystem-Hierarchy/html/var.html
-=======
 					default:alttable = n  The OVS table number to be used for metadata marking.
 
 					resmgr:ckpt_dir	- name of the directory where checkpoint data is to be kept (/var/lib/tegu)
 									FWIW: /var/lib/tegu selected based on description:
 									http://www.tldp.org/LDP/Linux-Filesystem-Hierarchy/html/var.html
->>>>>>> 5e8deef2
 
 
 	TODO:		need a way to detect when skoogie/controller has been reset meaning that all
@@ -35,22 +30,16 @@
 				07 Jul 2014 (sd) : Changed to send network manager a delete message when deleteing a reservation
 						rather than depending on the http manager to do that -- possible timing issues if we wait.
 						Added support for reservation refresh.
-<<<<<<< HEAD
-				29 Jul 2014 : Change set user link cap such that 0 is a valid value, and -1 will delete. 
-				08 Sep 2014 (sd) : Fixed bugs with tcp oriented proto steering.
-=======
 				29 Jul 2014 : Change set user link cap such that 0 is a valid value, and -1 will delete.
-				27 Aug 2014 (sd) : Changes to support using Fq_req for generating flowmods (support of
+				27 Aug 2014 : Changes to support using Fq_req for generating flowmods (support of
 						meta marking of reservation traffic).
 				28 Aug 2014 : Added message tags to crit/err/warn messages.
 				29 Aug 2014 : Added code to allow alternate OVS table to be supplied from config.
 				03 Sep 2014 : Corrected bug introduced with fq_req changes (ignored protocol and port)
+				08 Sep 2014 : Fixed bugs with tcp oriented proto steering.
 				24 Sep 2014 : Added support for ITONS traffic class demands. 
 				09 Oct 2014 : Added all_sys_up, and prevent checkpointing until all_sys_up is true.
 				29 Oct 2014 : Corrected bug -- setting vlan id when VMs are on same switch.
-				03 Nov 2014 : Removed straggling comments from the bidirectional fix.
-						General cleanup to merge with steering code.
->>>>>>> 5e8deef2
 */
 
 package managers
@@ -115,22 +104,13 @@
 func name2ip( name *string ) ( ip *string ) {
 	ip = nil
 
-	if name == nil || *name == "" {
-		return 
-	}
-
-	ch := make( chan *ipc.Chmsg );	
+	ch := make( chan *ipc.Chmsg )	
 	defer close( ch )									// close it on return
 	msg := ipc.Mk_chmsg( )
 	msg.Send_req( nw_ch, ch, REQ_GETIP, name, nil )
 	msg = <- ch
 	if msg.State == nil {					// success
-		ip = msg.Response_data.( *string )
-		if ip == nil {						// nil string we'll  assume that it was already in ip form
-			ip = name
-		}
-	} else {
-		ip = name					// on error assume it's an IP address
+		ip = msg.Response_data.(*string)
 	}
 
 	return
@@ -155,23 +135,6 @@
 	return nil, nil, nil, 0
 }
 
-/*
-	Given an ip address send a request to network manager to request the physical host.
-*/
-func get_physhost( ip *string ) ( *string ) {
-
-	if ip != nil  &&  *ip != "" {
-		ch := make( chan *ipc.Chmsg );	
-		req := ipc.Mk_chmsg( )
-		req.Send_req( nw_ch, ch, REQ_GETPHOST, ip, nil )
-		req = <- ch
-		if req.State == nil {
-			return req.Response_data.( *string )
-		}
-	}
-
-	return nil 
-}
 
 /*
 	Handles a response from the fq-manager that indicates the attempt to send a proactive ingress/egress flowmod to skoogi
@@ -223,72 +186,7 @@
 	return false
 }
 
-
-/*
-<<<<<<< HEAD
-	Generate the flow mod that is placed into table 90-something for steering. 
-*/
-func table9x_fmods( rname *string ) {
-		fq_match := &Fq_parms{
-			Swport:	-1,								// port 0 is valid, so we need something that is ignored if not set later
-			Tpdport: -1,
-			Tpsport: -1,
-			Meta:	&empty_str,
-		}
-
-		mstr := "0x02/0x02"							// sets the meta value
-		fq_action := &Fq_parms{
-			Meta:	&mstr,
-			Tpdport: -1,
-			Tpsport: -1,
-		}
-
-		fq_data := &Fq_req {							// fq-mgr request data
-			Id:		rname,
-			Expiry:	0,
-			Match: 	fq_match,
-			Action: fq_action,
-			Table:	90,
-		}
-
-		msg := ipc.Mk_chmsg()
-		msg.Send_req( fq_ch, nil, REQ_ST_RESERVE, fq_data, nil )			// no response right now -- eventually we want an asynch error
-}
-
-/*
-	Generate flow-mod requests to the fq-manager for a given src,dest pair and list of 
-	middleboxes.  This assumes that the middlebox list has been reversed if necessary. 
-	Either source (ep1) or dest (ep2) may be nil which indicates a "to any" or "from any"
-	intention. 
-
-	DANGER:  We generate the flowmods in reverse order which _should_ generate the highest 
-			priority f-mods first. This is absolutely necessary to prevent packet loops
-			on the switches which can happen if a higher priority rule isn't in place 
-			that would cause the lower priority rule to be skipped over. 
-
-	TODO: add transport layer port support
-*/
-func steer_fmods( ep1 *string, ep2 *string, mblist []*gizmos.Mbox, expiry int64, rname *string, proto *string, forward bool ) {
-	var (
-		fq_data *Fq_req
-		fq_match *Fq_parms
-		fq_action *Fq_parms
-		mb	*gizmos.Mbox							// current middle box being worked with (must span various blocks)
-	)
-
-	if expiry < 5 {									// refuse if too short
-		return
-	}
-
-	mstr := "0x00/0x02"								// meta data match string; match if mask 0x02 is not set
-	nmb := len( mblist )
-	for i := 0; i < nmb; i++ {						// check value of each in list and bail if any are nil
-		if mblist[i] == nil {
-			rm_sheep.Baa( 1, "IER: steer_fmods: unexpected nil mb i=%d nmb=%d", i,  nmb )
-			return
-		}
-	}
-=======
+/*
 	Push table 9x flow-mods. The flowmods we toss into the 90 range of
 	tables generally serve to mark metadata in a packet since metata
 	cannot be marked prior to a resub action (flaw in OVS if you ask me).
@@ -331,8 +229,10 @@
 	(suports br-rl in a GRE environment).
 
 	Returns the number of reservations that were pushed.
-*/
-func (i *Inventory) push_bw_reservations( ch chan *ipc.Chmsg, alt_table int, set_vlan bool ) ( npushed int ) {
+
+	TODO: break this into res_mgr_bw.go
+*/
+func push_bw_reservations( p *gizmos.Pledge, rname *string, ch chan *ipc.Chmsg, set_vlan bool  ) ( npushed int ) {
 	var (
 		msg		*ipc.Chmsg
 		ip2		*string					// the ip ad
@@ -342,200 +242,25 @@
 		pushed_count int = 0
 	)
 
-	rm_sheep.Baa( 2, "pushing reservations, %d in cache", len( i.cache ) )
-	set_alt := false
-	for rname, p := range i.cache {							// run all pledges that are in the cache
-		if p != nil  &&  ! p.Is_pushed() {
-			if p.Is_active() || p.Is_active_soon( 15 ) {	// not pushed, and became active while we napped, or will activate in the next 15 seconds
-				if ! set_alt {
-					table9x_fmods( &rname, alt_table, "0x01/0x01", 0xe5d )		// ensure alternate table meta marking flowmods exist
-					table9x_fmods( &rname, alt_table+1, "0x02/0x02", 0xe5d )
-					set_alt = true
-				}
+	//rm_sheep.Baa( 2, "pushing reservations, %d in cache", len( i.cache ) )
+	//set_alt := false
+	//for rname, p := range i.cache {							// run all pledges that are in the cache
+		//if p != nil  &&  ! p.Is_pushed() {
+		//	if p.Is_active() || p.Is_active_soon( 15 ) {	// not pushed, and became active while we napped, or will activate in the next 15 seconds
+				//if ! set_alt {
+					//table9x_fmods( &rname, alt_table, "0x01/0x01", 0xe5d )		// ensure alternate table meta marking flowmods exist
+					//table9x_fmods( &rname, alt_table+1, "0x02/0x02", 0xe5d )
+					//set_alt = true
+				//}
 
 				h1, h2, p1, p2, _, expiry, _, _ := p.Get_values( )		// hosts, ports and expiry are all we need
->>>>>>> 5e8deef2
-
-	for i :=  nmb -1; i >= 0;  i-- {					// backward direction ep2->ep1
-		resub := "90 0"									// we resubmit to table 10 to set our meta data and then resub to 0 to catch openstack rules
-
-		if i == nmb - 1 {								// for last mb we need a rule that causes steering to be skipped based on mb mac
-			mb = mblist[i]
-			fq_match = &Fq_parms{						// new structs for each since they sit in fq manages quwue
-				Swport:	-1,								// port 0 is valid, so we need something that is ignored if not set later
-				Meta:	&mstr,
-				Ip1:  	ep1,
-				Tpdport: -1,
-				Tpsport: -1,
-			}
-
-			fq_action = &Fq_parms{
-				Resub: &resub,							// resubmit to table 90 to set meta info, then to 0 to get tunnel matches
-			}
-
-<<<<<<< HEAD
-			fq_data = &Fq_req {							// generate data with just what needs to be there
-				Pri:	300,
-				Id:		rname,
-				Expiry:	expiry,
-				Match:	fq_match,
-				Action:	fq_action,
-			}
-
-			if proto != nil {								// set the protocol match port dest in forward direction, src in reverse
-				toks := strings.Split( *proto, ":" );
-				fq_data.Protocol = &toks[0]
-				if forward {
-					fq_data.Match.Tpdport = clike.Atoi( toks[1] )
-				} else {
-					fq_data.Match.Tpsport = clike.Atoi( toks[1] )
-				}
-			}
-
-			if ep1 != nil {									// if source is a specific address, then we need only one 300 rule
-				fq_data.Match.Ip1 = nil												// there is no source to match at this point
-				fq_data.Match.Smac = nil
-				fq_data.Match.Ip2 = ep2
-				fq_data.Swid, fq_data.Match.Swport = mb.Get_sw_port( )	// specific switch and input port needed for this fmod
-				fq_data.Lbmac = mb.Get_mac()							// fqmgr will need the mac if the port is late binding
-			} else {													// if no specific src, 100 rule lives on each switch, so we must put a 300 on each too
-				fq_data.Swid = nil										// force to all switches
-				fq_data.Match.Smac = mb.Get_mac()						// src for 300 is the last mbox
-			}
-
-			rm_sheep.Baa( 1, "write final fmod: %s", fq_data.To_json() )
-
-			msg := ipc.Mk_chmsg()
-			msg.Send_req( fq_ch, nil, REQ_ST_RESERVE, fq_data, nil )			// final flow-mod from the last middlebox out
-		}
-
-		fq_match = &Fq_parms{
-			Swport:	-1,								// port 0 is valid, so we need something that is ignored if not set later
-			Meta:	&mstr,
-		}
-
-		fq_action = &Fq_parms{
-			Resub: &resub,							// resubmit to table 10 to set meta info, then to 0 to get tunnel matches
-		}
-
-		fq_data = &Fq_req {						// fq-mgr request data
-			Id:		rname,
-			Expiry:	expiry,
-			Match: 	fq_match,
-			Action: fq_action,
-			Protocol: proto,
-		}
-		fq_data.Match.Ip1 = ep1
-		fq_data.Match.Ip2 = ep2
-
-		if proto != nil {								// set the protocol match port dest in forward direction, src in reverse
-			toks := strings.Split( *proto, ":" );
-			fq_data.Protocol = &toks[0]
-			if forward {
-				fq_data.Match.Tpdport = clike.Atoi( toks[1] )
-			} else {
-				fq_data.Match.Tpsport = clike.Atoi( toks[1] )
-			}
-		}
-	
-		if i == 0 {									// push the ingress rule (possibly to all switches)
-			fq_data.Pri = 100
-
-			mb = mblist[i]
-			if ep1 != nil {
-				_, _, fq_data.Swid, _ = get_hostinfo( ep1 )		// if a specific src host supplied, get it's switch and we'll land only one flow-mod on it
-			} else {
-				fq_data.Swid = nil								// if ep1 is undefined (all), then we need a f-mod on all switches to handle ingress case
-			}
-			fq_data.Action.Tpsport = -1							// invalid port when writing to all too
-			fq_data.Nxt_mac = mb.Get_mac( )
-			rm_sheep.Baa( 2, "write ingress fmod: %s", fq_data.To_json() )
-
-			msg := ipc.Mk_chmsg()
-			msg.Send_req( fq_ch, nil, REQ_ST_RESERVE, fq_data, nil )			// no response right now -- eventually we want an asynch error
-		} else {																// push fmod on the switch that connects the previous mbox matching packets from it and directing to next mbox
-
-			mb = mblist[i-1] 													// pull previous middlebox which will be the source and define the swtich and port for this rule
-			fq_data.Swid, fq_data.Match.Swport = mb.Get_sw_port( )	 			// specific switch and input port needed for this fmod
-			fq_data.Lbmac = mb.Get_mac()										// fqmgr will need the mac if the port is late binding (-128)
-			fq_data.Match.Smac = nil											// we match based on input port and dest mac, so no need for this
-			fq_data.Match.Ip1 = nil												// and no need for the source ip which fqmanager happily translates to a mac
-
-			fq_data.Pri = 200						// priority for intermediate flow-mods
-			mb = mblist[i]	 						// now safe to get next middlebox in the list
-			fq_data.Nxt_mac = mb.Get_mac( )
-			rm_sheep.Baa( 2, "write intemed fmod: %s", fq_data.To_json() )
-
-			msg := ipc.Mk_chmsg()
-			msg.Send_req( fq_ch, nil, REQ_ST_RESERVE, fq_data, nil )			// flow mod for each intermediate link in backwards direction
-		}
-	}
-}
-
-/*
-	Push the fmod requests to fq-mgr for a steering resrvation. 
-*/
-func push_st_reservation( p *gizmos.Pledge, rname string, ch chan *ipc.Chmsg ) {
-
-	ep1, ep2, _, _, _, conclude, _, _ := p.Get_values( )		// hosts, ports and expiry are all we need
-	now := time.Now().Unix()
-
-	ep1 = name2ip( ep1 )										// we work only with IP addresses; sets to nil if "" (L*)
-	ep2 = name2ip( ep2 )
-
-	table9x_fmods( &rname )
-
-	nmb := p.Get_mbox_count()
-	mblist := make( []*gizmos.Mbox, nmb ) 
-	for i := range mblist {
-		mblist[i] = p.Get_mbox( i )
-	}
-	steer_fmods( ep1, ep2, mblist, conclude - now, &rname, p.Get_proto(), true )			// set forward fmods
-
-	nmb--
-	for i := range mblist {											// build middlebox list in reverse
-		mblist[nmb-i] = p.Get_mbox( i )
-	}
-	steer_fmods( ep2, ep1, mblist, conclude - now, &rname, p.Get_proto(), false )			// set backward fmods
-
-	p.Set_pushed()
-}
-
-/*
-	Runs the list of reservations in the cache and pushes out any that are about to become active (in the 
-	next 15 seconds).  
-
-	Returns the number of reservations that were pushed.
-*/
-func (i *Inventory) push_reservations( ch chan *ipc.Chmsg ) ( npushed int ) {
-	var (
-		//fq_data	[]interface{}			// local work space to organise data for fq manager
-		//fq_sdata	[]interface{}		// copy of data at time message is sent so that it 'survives' after msg sent and this continues to update fq_data
-		//msg		*ipc.Chmsg
-		//ip2		*string					// the ip ad
-
-		push_count	int = 0
-		pend_count	int = 0
-		pushed_count int = 0
-	)
-
-
-	rm_sheep.Baa( 2, "pushing reservations, %d in cache", len( i.cache ) )
-	for rname, p := range i.cache {							// run all pledges that are in the cache
-		if p != nil  &&  ! p.Is_pushed() {
-			if p.Is_active() || p.Is_active_soon( 15 ) {	// not pushed, and became active while we napped, or will activate in the next 15 seconds
-				if push_count <= 0 {
-					rm_sheep.Baa( 1, "pushing proactive reservations" )
-				}
-				push_count++
-
-				switch p.Get_ptype() {
-					case gizmos.PT_BANDWIDTH:
-							push_bw_reservation( p, rname, ch )
-
-					case gizmos.PT_STEERING:
-							push_st_reservation( p, rname, ch )
-=======
+
+				ip1 := name2ip( h1 )
+				ip2 = name2ip( h2 )
+
+				if ip1 != nil  &&  ip2 != nil {				// good ip addresses so we're good to go
+					plist := p.Get_path_list( )				// each path that is a part of the reservation
+
 					if push_count <= 0 {
 						rm_sheep.Baa( 1, "pushing proactive reservations; plistlen=%d", len( plist ) )
 					}
@@ -544,7 +269,7 @@
 					timestamp := time.Now().Unix() + 16					// assume this will fall within the first few seconds of the reservation as we use it to find queue in timeslice
 
 					for i := range plist { 								// for each path, send fmod requests for each endpoint and each intermed link, both forwards and backwards
-						fmod := Mk_fqreq( &rname )						// default flow mod request with empty match/actions
+						fmod := Mk_fqreq( rname )						// default flow mod request with empty match/actions
 
 						fmod.Pri =	400									// override the defaults
 						fmod.Cookie =	0xdead
@@ -556,7 +281,7 @@
 						} else {
 							fmod.Expiry = expiry
 						}
-						fmod.Id = &rname
+						fmod.Id = rname
 
 						nlinks := plist[i].Get_nlinks() 				// if only one link, then we DONT set vlan later
 						extip := plist[i].Get_extip()					// if an external IP address is necessary on the fmod get it
@@ -566,7 +291,7 @@
 							fmod.Extip = &empty_str
 						}
 
-						espq1, _ := plist[i].Get_endpoint_spq( &rname, timestamp )		// endpoints are saved h1,h2, but we need to process them in reverse here
+						espq1, _ := plist[i].Get_endpoint_spq( rname, timestamp )		// endpoints are saved h1,h2, but we need to process them in reverse here
 
 														//FUTURE: accept proto=udp or proto=tcp on the reservation to provide ability to limit, or supply alternate protocols
 						tptype_list := "none"							// default to no specific protocol 
@@ -585,7 +310,7 @@
 							fmod.Exttyp = plist[i].Get_extflag()
 
 							rm_sheep.Baa( 1, "res_mgr/push_reg: sending i/e flow-mods for path %d: %s flag=%s tptyp=%s h1=%s --> h2=%s ip1= %s ip2=%s ext=%s exp=%d",
-								i, rname, *fmod.Exttyp, tptype_toks[tidx], *h1, *h2, *fmod.Match.Ip1, *fmod.Match.Ip2, *fmod.Extip, expiry )
+								i, *rname, *fmod.Exttyp, tptype_toks[tidx], *h1, *h2, *fmod.Match.Ip1, *fmod.Match.Ip2, *fmod.Extip, expiry )
 
 		
 							// ---- push flow-mods in the h1->h2 direction -----------
@@ -601,7 +326,7 @@
 							}
 
 							cfmod := fmod.Clone( )
-							cfmod.Espq = plist[i].Get_ilink_spq( &rname, timestamp )				// send fmod to ingress switch on first link out from h1
+							cfmod.Espq = plist[i].Get_ilink_spq( rname, timestamp )				// send fmod to ingress switch on first link out from h1
 							cfmod.Dir_in = false
 							if nlinks > 1 && set_vlan {
 								cfmod.Action.Vlan_id = cfmod.Match.Ip1								// use mac address -- agent will convert to the vlan-id assigned to it
@@ -621,7 +346,57 @@
 					}
 
 					p.Set_pushed()				// safe to mark the pledge as having been pushed.
->>>>>>> 5e8deef2
+				}
+			//} else {
+				//pend_count++
+			//}
+		//} else {
+			//pushed_count++
+		//}
+	//}
+
+	if push_count > 0 || rm_sheep.Would_baa( 2 ) {			// bleat if we pushed something, or if higher level is set in the sheep
+		rm_sheep.Baa( 1, "push_bw_reservations: %d pushed, %d pending, %d already pushed", push_count, pend_count, pushed_count )
+	}
+
+	return pushed_count
+}
+
+/*
+	Runs the list of reservations in the cache and pushes out any that are about to become active (in the 
+	next 15 seconds).  
+
+	Returns the number of reservations that were pushed.
+*/
+func (i *Inventory) push_reservations( ch chan *ipc.Chmsg, alt_table int, set_vlan bool ) ( npushed int ) {
+	var (
+		push_count	int = 0
+		pend_count	int = 0
+		pushed_count int = 0
+		set_alt bool = true;
+	)
+
+	rm_sheep.Baa( 2, "pushing reservations, %d in cache", len( i.cache ) )
+	for rname, p := range i.cache {							// run all pledges that are in the cache
+		if p != nil  &&  ! p.Is_pushed() {
+			if ! set_alt {
+				table9x_fmods( &rname, alt_table, "0x01/0x01", 0xe5d )		// ensure alternate table meta marking flowmods exist
+				table9x_fmods( &rname, alt_table+1, "0x02/0x02", 0xe5d )
+				set_alt = true
+			}
+
+			if p.Is_active() || p.Is_active_soon( 15 ) {	// not pushed, and became active while we napped, or will activate in the next 15 seconds
+				if push_count <= 0 {
+					rm_sheep.Baa( 1, "pushing proactive reservations" )
+				}
+				push_count++
+
+				switch p.Get_ptype() {
+					case gizmos.PT_BANDWIDTH:
+							push_bw_reservations( p, &rname, ch, set_vlan ) 
+
+					case gizmos.PT_STEERING:
+							push_st_reservation( p, rname, ch )
 				}
 			} else {
 				pend_count++
@@ -629,10 +404,12 @@
 		} else {
 			pushed_count++
 		}
+
+		set_alt = false;
 	}
 
 	if push_count > 0 || rm_sheep.Would_baa( 2 ) {			// bleat if we pushed something, or if higher level is set in the sheep
-		rm_sheep.Baa( 1, "push_bw_reservations: %d pushed, %d pending, %d already pushed", push_count, pend_count, pushed_count )
+		rm_sheep.Baa( 1, "push_reservations: %d pushed, %d pending, %d already pushed", push_count, pend_count, pushed_count )
 	}
 
 	return pushed_count
@@ -1121,7 +898,7 @@
 				last_qcheck = now
 
 			case REQ_PUSH:								// driven every few seconds to push new reservations
-				inv.push_bw_reservations( my_chan, alt_table, set_vlan )
+				inv.push_reservations( my_chan, alt_table, set_vlan )
 
 			case REQ_PLEDGE_LIST:						// generate a list of pledges that are related to the given VM
 				msg.Response_data, msg.State = inv.pledge_list(  msg.Req_data.( *string ) )
