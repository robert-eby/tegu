// vi: sw=4 ts=4:

/*

	Mnemonic:	res_mgr
	Abstract:	Manages the inventory of reservations.
				We expect it to be executed as a goroutine and requests sent via a channel.
	Date:		02 December 2013
	Author:		E. Scott Daniels

	CFG:		These config file variables are used when present:
					default:alttable = n  The OVS table number to be used for metadata marking.

					resmgr:ckpt_dir	- name of the directory where checkpoint data is to be kept (/var/lib/tegu)
									FWIW: /var/lib/tegu selected based on description:
									http://www.tldp.org/LDP/Linux-Filesystem-Hierarchy/html/var.html


	TODO:		need a way to detect when skoogie/controller has been reset meaning that all
				pushed reservations need to be pushed again.

				need to check to ensure that a VM's IP address has not changed; repush
				reservation if it has and cancel the previous one (when skoogi allows drops)

	Mods:		03 Apr 2014 (sd) : Added endpoint flowmod support.
				30 Apr 2014 (sd) : Enhancements to send flow-mods and reservation request to agents (Tegu-light)
				13 May 2014 (sd) : Changed to support exit dscp value in reservation.
				18 May 2014 (sd) : Changes to allow cross tenant reservations.
				19 May 2014 (sd) : Changes to support using destination floating IP address in flow mod.
				07 Jul 2014 (sd) : Changed to send network manager a delete message when deleteing a reservation
						rather than depending on the http manager to do that -- possible timing issues if we wait.
						Added support for reservation refresh.
				29 Jul 2014 : Change set user link cap such that 0 is a valid value, and -1 will delete.
				27 Aug 2014 (sd) : Changes to support using Fq_req for generating flowmods (support of
						meta marking of reservation traffic).
				28 Aug 2014 : Added message tags to crit/err/warn messages.
				29 Aug 2014 : Added code to allow alternate OVS table to be supplied from config.
				03 Sep 2014 : Corrected bug introduced with fq_req changes (ignored protocol and port)
				24 Sep 2014 : Added support for ITONS traffic class demands. 
				09 Oct 2014 : Added all_sys_up, and prevent checkpointing until all_sys_up is true.
				29 Oct 2014 : Corrected bug -- setting vlan id when VMs are on same switch.
				03 Nov 2014 : Removed straggling comments from the bidirectional fix.
						General cleanup to merge with steering code.
<<<<<<< HEAD
				17 Nov 2014 : Updated to support lazy data collection from openstack -- must update host
						information and push to network as we load from a checkpoint file.
=======
				19 Nov 2014 : correct bug in loading reservation path.
>>>>>>> 1d7bb382
*/

package managers

import (
	"bufio"
	//"errors"
	"fmt"
	"io"
	"os"
	"strings"
	"time"

	"forge.research.att.com/gopkgs/bleater"
	"forge.research.att.com/gopkgs/clike"
	"forge.research.att.com/gopkgs/chkpt"
	"forge.research.att.com/gopkgs/ipc"
	"forge.research.att.com/tegu/gizmos"
)

//var (  NO GLOBALS HERE; use globals.go )

// --------------------------------------------------------------------------------------

/*
	Manages the reservation inventory
*/
type Inventory struct {
	cache		map[string]*gizmos.Pledge		// cache of pledges
	ulcap_cache	map[string]int					// cache of user limit values (max value)
	chkpt		*chkpt.Chkpt
}

// --- Private --------------------------------------------------------------------------

/*
	Encapsulate all of the current reservations into a single json blob.
*/
func ( i *Inventory ) res2json( ) (json string, err error) {
	var (
		sep 	string = ""
	)

	err = nil;
	json = `{ "reservations": [ `

	for _, p := range i.cache {
		if ! p.Is_expired( ) {
			json += fmt.Sprintf( "%s%s", sep, p.To_json( ) )
			sep = ","
		}
	}

	json += " ] }"

	return
}

/*
	Given a name, send a request to the network manager to translate it to an IP address.
*/
func name2ip( name *string ) ( ip *string ) {
	ip = nil

	ch := make( chan *ipc.Chmsg )	
	defer close( ch )									// close it on return
	msg := ipc.Mk_chmsg( )
	msg.Send_req( nw_ch, ch, REQ_GETIP, *name, nil )
	msg = <- ch
	if msg.State == nil {					// success
		ip = msg.Response_data.(*string)
	}

	return
}


/*
	Handles a response from the fq-manager that indicates the attempt to send a proactive ingress/egress flowmod to skoogi
	has failed.  Issues a warning to the log, and resets the pushed flag for the associated reservation.
*/
func (i *Inventory) failed_push( msg *ipc.Chmsg ) {
	if msg.Req_data == nil {
		rm_sheep.Baa( 0, "IER: notification of failed push had no information" )
		return
	}

	fq_data := msg.Req_data.( *Fq_req ) 		// data that was passed to fq_mgr (we'll dig out pledge id

	// TODO: set a counter in pledge so that we only try to push so many times before giving up.
	rm_sheep.Baa( 1, "WRN: proactive ie reservation push failed, pledge marked unpushed: %s  [TGURMG002]", *fq_data.Id )
	p := i.cache[*fq_data.Id]
	if p != nil {
		p.Reset_pushed()
	}
}

/*
	Checks to see if any reservations expired in the recent past (seconds). Returns true if there were.
*/
func (i *Inventory) any_concluded( past int64 ) ( bool ) {

	for _, p := range i.cache {									// run all pledges that are in the cache
		if p != nil  &&  p.Concluded_recently( past ) {			// pledge concluded within past seconds
				return true
		}
	}

	return false
}

/*
	Checks to see if any reservations became active between (now - past) and the current time, or will become
	active between now and now + future seconds. (Past and future are number of seconds on either side of
	the current time to check and are NOT timestamps.)
*/
func (i *Inventory) any_commencing( past int64, future int64 ) ( bool ) {

	for _, p := range i.cache {							// run all pledges that are in the cache
		if p != nil  &&  (p.Commenced_recently( past ) || p.Is_active_soon( future ) ) {	// will activate between now and the window
				return true
		}
	}

	return false
}

/*
	Push table 9x flow-mods. The flowmods we toss into the 90 range of
	tables generally serve to mark metadata in a packet since metata
	cannot be marked prior to a resub action (flaw in OVS if you ask me).

	Marking metadata is needed so that when one of our f-mods match we can
	resubmit into table 0 without triggering a loop, or a match of any
	of our other rules.

	Table is the table number (we assume 9x, but it could be anything)
	Meta is a string supplying the value/mask that is used on the action (e.g. 0x02/0x02)
	to set the 00000010 bit as an and operation.
	Cookie is the cookie value used on the f-mod.
*/
func table9x_fmods( rname *string, table int, meta string, cookie int ) {
		fq_data := Mk_fqreq( rname )							// f-mod request with defaults (output==none)
		fq_data.Table = table
		fq_data.Cookie = cookie	
		fq_data.Espq = gizmos.Mk_spq( "br-int", -1, -1 )		// these only need to go on br-int
		fq_data.Expiry = 0										// never expire

		fq_data.Action.Meta = &meta								// sole purpose is to set metadata
		
		msg := ipc.Mk_chmsg()
		msg.Send_req( fq_ch, nil, REQ_GEN_FMOD, fq_data, nil )			// no response right now -- eventually we want an asynch error
}

/*
	Runs the list of reservations in the cache and pushes out any that are about to become active (in the
	next 15 seconds).  We push the reservation request to fq_manager which does the necessary formatting
	and communication with skoogi.  With the new method of managing queues per reservation on ingress/egress
	hosts, we now send to fq_mgr:
		h1, h2 -- hosts
		expiry
		switch/port/queue
	
	for each 'link' in the forward direction, and then we reverse the path and send requests to fq_mgr
	for each 'link' in the backwards direction.  Errors are returned to res_mgr via channel, but
	asycnh; we do not wait for responses to each message generated here. If set_vlan is true then
	we will send the src mac address on the flow-mod at ingress so that the vlan is properly set
	(suports br-rl in a GRE environment).

	Returns the number of reservations that were pushed.
*/
func (i *Inventory) push_bw_reservations( ch chan *ipc.Chmsg, alt_table int, set_vlan bool ) ( npushed int ) {
	var (
		msg		*ipc.Chmsg
		ip2		*string					// the ip ad

		push_count	int = 0
		pend_count	int = 0
		pushed_count int = 0
	)

	rm_sheep.Baa( 2, "pushing reservations, %d in cache", len( i.cache ) )
	set_alt := false
	for rname, p := range i.cache {							// run all pledges that are in the cache
		if p != nil  &&  ! p.Is_pushed() {
			if p.Is_active() || p.Is_active_soon( 15 ) {	// not pushed, and became active while we napped, or will activate in the next 15 seconds
				if ! set_alt {
					table9x_fmods( &rname, alt_table, "0x01/0x01", 0xe5d )		// ensure alternate table meta marking flowmods exist
					table9x_fmods( &rname, alt_table+1, "0x02/0x02", 0xe5d )
					set_alt = true
				}

				h1, h2, p1, p2, _, expiry, _, _ := p.Get_values( )		// hosts, ports and expiry are all we need

				ip1 := name2ip( h1 )
				ip2 = name2ip( h2 )

				if ip1 != nil  &&  ip2 != nil {				// good ip addresses so we're good to go
					plist := p.Get_path_list( )				// each path that is a part of the reservation

					if push_count <= 0 {
						rm_sheep.Baa( 1, "pushing proactive reservations; plistlen=%d", len( plist ) )
					}
					push_count++

					timestamp := time.Now().Unix() + 16					// assume this will fall within the first few seconds of the reservation as we use it to find queue in timeslice

					for i := range plist { 								// for each path, send fmod requests for each endpoint and each intermed link, both forwards and backwards
						fmod := Mk_fqreq( &rname )						// default flow mod request with empty match/actions

						fmod.Pri =	400									// override the defaults
						fmod.Cookie =	0xdead
						fmod.Single_switch = false						// path involves multiple switches by default
						fmod.Dscp, fmod.Dscp_koe = p.Get_dscp()			// reservation supplied dscp value that we're to match and maybe preserve on exit

						if p.Is_paused( ) {
							fmod.Expiry = time.Now().Unix( ) +  15		// if reservation shows paused, then we set the expiration to 15s from now  which should force the flow-mods out
						} else {
							fmod.Expiry = expiry
						}
						fmod.Id = &rname

						nlinks := plist[i].Get_nlinks() 				// if only one link, then we DONT set vlan later
						extip := plist[i].Get_extip()					// if an external IP address is necessary on the fmod get it
						if extip != nil {
							fmod.Extip = extip
						} else {
							fmod.Extip = &empty_str
						}

						espq1, _ := plist[i].Get_endpoint_spq( &rname, timestamp )		// endpoints are saved h1,h2, but we need to process them in reverse here

														//FUTURE: accept proto=udp or proto=tcp on the reservation to provide ability to limit, or supply alternate protocols
						tptype_list := "none"							// default to no specific protocol 
						if p1 > 0 || p2 > 0 {							// if either port is specified, then we need to generate for both udp and tcp
							tptype_list = "udp tcp"						// if port supplied, generate f-mods for both udp and tcp matches on the port
						}
						tptype_toks := strings.Split( tptype_list, " " )
		
						for tidx := range( tptype_toks ) {				// must have a flow mod for each transport protocol type
							fmod.Tptype = &tptype_toks[tidx]

							fmod.Match.Tpsport= p1											// forward direction transport ports are h1==src h2==dest
							fmod.Match.Tpdport= p2
							fmod.Match.Ip1, _ = plist[i].Get_h1().Get_addresses()			// forward first, from h1 -> h2 (must use info from path as it might be split)
							fmod.Match.Ip2, _ = plist[i].Get_h2().Get_addresses()
							fmod.Exttyp = plist[i].Get_extflag()

							rm_sheep.Baa( 1, "res_mgr/push_reg: sending i/e flow-mods for path %d: %s flag=%s tptyp=%s h1=%s --> h2=%s ip1= %s ip2=%s ext=%s exp=%d",
								i, rname, *fmod.Exttyp, tptype_toks[tidx], *h1, *h2, *fmod.Match.Ip1, *fmod.Match.Ip2, *fmod.Extip, expiry )

		
							// ---- push flow-mods in the h1->h2 direction -----------
							if espq1 != nil {													// data flowing into h2 from h1 over h2 to switch connection (ep0 handled with reverse path)
																								// ep will be nil if both VMs are on the same switch
								cfmod := fmod.Clone( )											// must send a copy since we put multiple flowmods onto the fq-mgr queue
								cfmod.Dir_in = true
								cfmod.Espq = espq1
								msg = ipc.Mk_chmsg()
								msg.Send_req( fq_ch, ch, REQ_IE_RESERVE, cfmod, nil )			// queue work to send to skoogi (errors come back asynch, successes do not generate response)
							} else {
								fmod.Single_switch = true
							}

							cfmod := fmod.Clone( )
							cfmod.Espq = plist[i].Get_ilink_spq( &rname, timestamp )				// send fmod to ingress switch on first link out from h1
							cfmod.Dir_in = false
							if nlinks > 1 && set_vlan {
								cfmod.Action.Vlan_id = cfmod.Match.Ip1								// use mac address -- agent will convert to the vlan-id assigned to it
							}
							msg = ipc.Mk_chmsg()
							msg.Send_req( fq_ch, ch, REQ_IE_RESERVE, cfmod, nil )					// queue work to send to skoogi (errors come back asynch, successes do not generate response)

							ilist := plist[i].Get_forward_im_spq( timestamp )						// get list of intermediate switch/port/qnum data in forward (h1->h2) direction
							for ii := range ilist {
								cfmod = fmod.Clone( )												// copy to pass which we'll alter a wee bit
								cfmod.Espq = ilist[ii]
								rm_sheep.Baa( 2, "send forward intermediate reserve: [%d] %s %d %d", ii, ilist[ii].Switch, ilist[ii].Port, ilist[ii].Queuenum )
								msg = ipc.Mk_chmsg()
								msg.Send_req( fq_ch, ch, REQ_IE_RESERVE, cfmod, nil )			// flow mod for each intermediate link in foward direction
							}
						}
					}

					p.Set_pushed()				// safe to mark the pledge as having been pushed.
				}
			} else {
				pend_count++
			}
		} else {
			pushed_count++
		}
	}

	if push_count > 0 || rm_sheep.Would_baa( 2 ) {			// bleat if we pushed something, or if higher level is set in the sheep
		rm_sheep.Baa( 1, "push_bw_reservations: %d pushed, %d pending, %d already pushed", push_count, pend_count, pushed_count )
	}

	return pushed_count
}

/*
	Turn pause mode on for all current reservations and reset their push flag so thta they all get pushed again.
*/
func (i *Inventory) pause_on( ) {
	for _, p := range i.cache {
		p.Pause( true )					// also reset the push flag		
	}
}

/*
	Turn pause mode off for all current reservations and reset their push flag so thta they all get pushed again.
*/
func (i *Inventory) pause_off( ) {
	for _, p := range i.cache {
		p.Resume( true )					// also reset the push flag		
	}
}

/*
	Run the set of reservations in the cache and write any that are not expired out to the checkpoint file. 
	For expired reservations, we'll delete them if they test positive for extinction (dead for more than 120
	seconds).
*/
func (i *Inventory) write_chkpt( ) {

	err := i.chkpt.Create( )
	if err != nil {
		rm_sheep.Baa( 0, "CRI: resmgr: unable to create checkpoint file: %s  [TGURMG003]", err )
		return
	}

	for nm, v := range i.ulcap_cache {							// write out user link capacity limits that have been set
		fmt.Fprintf( i.chkpt, "ucap: %s %d\n", nm, v ) 			// we'll check the overall error state on close
	}

	for key, p := range i.cache {
		s := p.To_chkpt()		
		if s != "expired" {
			fmt.Fprintf( i.chkpt, "%s\n", s ) 					// we'll check the overall error state on close
		} else {
			if p.Is_extinct( 120 ) && p.Is_pushed( ) {			// if really old and extension was pushed, safe to clean it out
				rm_sheep.Baa( 1, "extinct reservation purged: %s", key )
				delete( i.cache, key )
			}
		}
	}

	ckpt_name, err := i.chkpt.Close( )
	if err != nil {
		rm_sheep.Baa( 0, "CRI: resmgr: checkpoint write failed: %s: %s  [TGURMG004]", ckpt_name, err )
	} else {
		rm_sheep.Baa( 1, "resmgr: checkpoint successful: %s", ckpt_name )
	}
}

/*
	Opens the filename passed in and reads the reservation data from it. The assumption is that records in
	the file were saved via the write_chkpt() function and are json pledges.  We will drop any that
	expired while 'sitting' in the file.
*/
func (i *Inventory) load_chkpt( fname *string ) ( err error ) {
	var (
		rec		string
		nrecs	int = 0
		p		*gizmos.Pledge
		my_ch	chan	*ipc.Chmsg
		req		*ipc.Chmsg
	)

	err = nil
	my_ch = make( chan *ipc.Chmsg )
	defer close( my_ch )									// close it on return

	f, err := os.Open( *fname )
	if err != nil {
		return
	}
	defer	f.Close( )

	br := bufio.NewReader( f )
	for ; err == nil ; {
		rec, err = br.ReadString( '\n' )
		if err == nil  {
			nrecs++

			switch rec[0:5] {
				case "ucap:":
					toks := strings.Split( rec, " " )
					if len( toks ) == 3 {
						i.add_ulcap( &toks[1], &toks[2] )
					}

				default:
					p = new( gizmos.Pledge )
					p.From_json( &rec )
		
					if  p.Is_expired() {
						rm_sheep.Baa( 1, "resmgr: ckpt_load: ignored expired pledge: %s", p.To_str() )
					} else {
						h1, h2 := p.Get_hosts( )							// get the host names, fetch ostack data and update graph
						update_graph( h1, false, false )					// don't need to block on this one, nor update fqmgr
						update_graph( h2, true, true )						// wait for netmgr to update graph and then push related data to fqmgr

						req = ipc.Mk_chmsg( )								// now safe to ask netmgr to find a path for the pledge
						req.Send_req( nw_ch, my_ch, REQ_RESERVE, p, nil )
						req = <- my_ch										// should be OK, but the underlying network could have changed
		
<<<<<<< HEAD
						
						if req.Response_data != nil {
							path_list := req.Response_data.( []*gizmos.Path )			// path(s) that were found to be suitable for the reservation
							p.Set_path_list( path_list )
							rm_sheep.Baa( 1, "path allocated for chkptd reservation: %s %s %s; path length= %d", p.Get_id, *h1, *h2, len( path_list ) )
=======
						if req.Response_data != nil {
							path_list := req.Response_data.( []*gizmos.Path )			// path(s) that were found to be suitable for the reservation
							p.Set_path_list( path_list )
							rm_sheep.Baa( 1, "path allocated for chkptd reservation: %s; path length= %d", p.Get_id, len( path_list ) )
>>>>>>> 1d7bb382
							err = i.Add_res( p )
						} else {
							rm_sheep.Baa( 0, "ERR: resmgr: ckpt_laod: unable to reserve for pledge: %s	[TGURMG000]", p.To_str() )
						}
					}
			}
		}
	}

	if err == io.EOF {
		err = nil
	}

	rm_sheep.Baa( 1, "read %d records from checkpoint file: %s", nrecs, *fname )
	return
}

/*
	Given a host name, return all pledges that involve that host as a list.
	Currently no error is detected and the list may be nill if there are no pledges.
*/
func (inv *Inventory) pledge_list(  vmname *string ) ( []*gizmos.Pledge, error ) {

	if len( inv.cache ) <= 0 {
		return nil, nil
	}

	plist := make( []*gizmos.Pledge, len( inv.cache ) )
	i := 0
	for _, p := range inv.cache {
		if p.Has_host( vmname ) {
			plist[i] = p
			i++
		}
	}

	return plist[0:i], nil
}

/*
	Set the user link capacity and forward it on to the network manager. We expect this
	to be a request from the far side (user/admin) or read from the chkpt file so
	the value is passed as a string (which is also what network wants too.
*/
func (inv *Inventory) add_ulcap( name *string, sval *string ) {
	val := clike.Atoi( *sval )

	pdata := make( []*string, 2 )		// parameters for message to network
	pdata[0] = name
	pdata[1] = sval

	if val >= 0 && val < 101 {
		rm_sheep.Baa( 2, "adding user cap: %s %d", *name, val )
		inv.ulcap_cache[*name] = val

		req := ipc.Mk_chmsg( )
		req.Send_req( nw_ch, nil, REQ_SETULCAP, pdata, nil ) 				// push into the netwok environment

	} else {
		if val == -1 {
			delete( inv.ulcap_cache, *name )
			req := ipc.Mk_chmsg( )
			req.Send_req( nw_ch, nil, REQ_SETULCAP, pdata, nil ) 				// push into the netwok environment
		} else {
			rm_sheep.Baa( 1, "user link capacity not set %d is out of range (1-100)", val )
		}
	}
}

// --- Public ---------------------------------------------------------------------------
/*
	constructor
*/
func Mk_inventory( ) (inv *Inventory) {

	inv = &Inventory { }

	inv.cache = make( map[string]*gizmos.Pledge, 2048 )		// initial size is not a limit
	inv.ulcap_cache = make( map[string]int, 64 )

	return
}

/*
	Stuff the pledge into the cache erroring if the pledge already exists.
*/
func (inv *Inventory) Add_res( p *gizmos.Pledge ) (state error) {
	state = nil
	id := p.Get_id()
	if inv.cache[*id] != nil {
		rm_sheep.Baa( 2, "reservation not added to inventory, already exists: %s", *id )
		state = fmt.Errorf( "reservation already exists: %s", *id )
		return
	}

	inv.cache[*id] = p

	rm_sheep.Baa( 1, "resgmgr: added reservation: %s", p.To_chkpt() )
	return
}

/*
	Return the reservation that matches the name passed in provided that the cookie supplied
	matches the cookie on the reservation as well.  The cookie may be either the cookie that
	the user supplied when the reservation was created, or may be the 'super cookie' admin
	'root' as you will, which allows access to all reservations.
*/
func (inv *Inventory) Get_res( name *string, cookie *string ) (p *gizmos.Pledge, state error) {
	
	state = nil
	p = inv.cache[*name]
	if p == nil {
		state = fmt.Errorf( "cannot find reservation: %s", *name )
		return
	}

	if ! p.Is_valid_cookie( cookie ) &&  *cookie != *super_cookie {
		rm_sheep.Baa( 2, "resgmgr: denied fetch of reservation: cookie supplied (%s) didn't match that on pledge %s", *cookie, *name )
		p = nil
		state = fmt.Errorf( "not authorised to access or delete reservation: %s", *name )
		return
	}

	rm_sheep.Baa( 2, "resgmgr:: fetched reservation: %s", p.To_str() )
	return
}

/*
	Looks for the named reservation and deletes it if found. The cookie must be either the
	supper cookie, or the cookie that the user supplied when the reservation was created.
	Deletion is affected by reetting the expiry time on the pledge to now + a few seconds.
	This will cause a new set of flow-mods to be sent out with an expiry time that will
	take them out post haste and without the need to send "delete" flow-mods out.

	This function sends a request to the network manager to delete the related queues. This
	must be done here so as to prevent any issues with the loosely coupled management of
	reservation and queue settings.  It is VERY IMPORTANT to delete the reservation from
	the network perspective BEFORE the expiry time is reset.  If it is reset first then
	the network splits timeslices based on the new expiry and queues end up dangling.
*/
func (inv *Inventory) Del_res( name *string, cookie *string ) (state error) {

	p, state := inv.Get_res( name, cookie )
	if p != nil {
		rm_sheep.Baa( 2, "resgmgr: deleted reservation: %s", p.To_str() )
		state = nil

		ch := make( chan *ipc.Chmsg )	
		defer close( ch )										// close it on return
		req := ipc.Mk_chmsg( )
		req.Send_req( nw_ch, ch, REQ_DEL, p, nil )			// delete from the network point of view
		req = <- ch											// wait for response from network
		state = req.State

		p.Set_expiry( time.Now().Unix() + 15 )				// set the expiry to 15s from now which will force it out
		p.Reset_pushed()									// force push of flow-mods that reset the expiry
	} else {
		rm_sheep.Baa( 2, "resgmgr: unable to delete reservation: not found: %s", *name )
	}

	return
}


/*
	delete all of the reservations provided that the cookie is the super cookie. If cookie
	is a user cookie, then deletes all reservations that match the cookie.
*/
func (inv *Inventory) Del_all_res( cookie *string ) ( ndel int ) {
	var	(
		plist	[]*string			// we'll create a list to avoid deletion issues with range
		i		int
	)

	ndel = 0
	
	plist = make( []*string, len( inv.cache ) )
	for _, pledge := range inv.cache {
		plist[i] = pledge.Get_id()
		i++
	}

	for _, pname := range plist {
		rm_sheep.Baa( 2, "delete all attempt to delete: %s", *pname )
		err := inv.Del_res( pname,  cookie )
		if err == nil {
			ndel++;
			rm_sheep.Baa( 1, "delete all deleted reservation %s", *pname )
		} else {
			rm_sheep.Baa( 1, "delete all skipped reservation %s", *pname )
		}
	}

	rm_sheep.Baa( 1, "delete all deleted %d reservations %s", ndel )
	return
}


/*
	Pulls the reservation from the inventory. Similar to delete, but not quite the same.
	This will clone the pledge. The clone is expired and left in the inventory to force
	a reset of flowmods. The network manager is sent a request to delete the queues
	assocaited with the path and the path is removed from the original pledge. The orginal
	pledge is returned so that it can be used to generate a new set of paths based on the
	hosts, expiry and bandwidth requirements of the initial reservation.

	Unlike the get/del functions, this is meant for internal support and does not
	require a cookie.

	It is important to delete the reservation from the network manager point of view
	BEFORE the expiry is reset. If expiry is set first then the network manager will
	cause queue timeslices to be split on that boundary leaving dangling queues.
*/
func (inv *Inventory) yank_res( name *string ) ( p *gizmos.Pledge, state error) {

	state = nil
	p = inv.cache[*name]
	if p != nil {
		rm_sheep.Baa( 2, "resgmgr: yanked reservation: %s", p.To_str() )
		cp := p.Clone( *name + ".yank" )				// clone but DO NOT set conclude time until after network delete!

		inv.cache[*name + ".yank"] = cp					// insert the cloned pledge into the inventory

		inv.cache[*name] = nil							// yank original from the list
		delete( inv.cache, *name )
		p.Set_path_list( nil )							// no path list for this pledge 	

		ch := make( chan *ipc.Chmsg )	
		defer close( ch )									// close it on return
		req := ipc.Mk_chmsg( )
		req.Send_req( nw_ch, ch, REQ_DEL, cp, nil )			// delete from the network point of view
		req = <- ch											// wait for response from network
		state = req.State

														// now safe to set these
		cp.Set_expiry( time.Now().Unix() + 1 )			// force clone to be expired
		cp.Reset_pushed( )								// force it to go out again
	} else {
		state = fmt.Errorf( "no reservation with name: %s", *name )
		rm_sheep.Baa( 2, "resgmgr: unable to yank, no reservation with name: %s", *name )
	}

	return
}

//---- res-mgr main goroutine -------------------------------------------------------------------------------

/*
	Executes as a goroutine to drive the resevration manager portion of tegu.
*/
func Res_manager( my_chan chan *ipc.Chmsg, cookie *string ) {

	var (
		set_vlan	bool = true			// set the vlan tag on forward ingress flow mods
		inv	*Inventory
		msg	*ipc.Chmsg
		ckptd	string
		last_qcheck	int64				// time that the last queue check was made to set window
		queue_gen_type = REQ_GEN_EPQMAP
		alt_table = DEF_ALT_TABLE		// table number where meta marking happens
		all_sys_up	bool = false;		// set when we receive the all_up message; some functions (chkpt) must wait for this
	)

	super_cookie = cookie				// global for all methods

	rm_sheep = bleater.Mk_bleater( 0, os.Stderr )		// allocate our bleater and attach it to the master
	rm_sheep.Set_prefix( "res_mgr" )
	tegu_sheep.Add_child( rm_sheep )					// we become a child so that if the master vol is adjusted we'll react too

	p := cfg_data["default"]["queue_type"]				// lives in default b/c used by fq-mgr too
	if p != nil {
		if *p == "endpoint" {
			queue_gen_type = REQ_GEN_EPQMAP
		} else {
			queue_gen_type = REQ_GEN_QMAP
		}
	}

	p = cfg_data["default"]["alttable"]				// alt table for meta marking
	if p != nil {
		alt_table = clike.Atoi( *p )
	}

	if cfg_data["resmgr"] != nil {
		cdp := cfg_data["resmgr"]["chkpt_dir"]
		if cdp == nil {
			ckptd = "/var/lib/tegu/resmgr"							// default directory and prefix
		} else {
			ckptd = *cdp + "/resmgr"							// add prefix to directory in config
		}

		p = cfg_data["resmgr"]["verbose"]
		if p != nil {
			rm_sheep.Set_level(  uint( clike.Atoi( *p ) ) )
		}

		p = cfg_data["resmgr"]["set_vlan"]
		if p != nil {
			set_vlan = *p == "true"
		}
	}

	rm_sheep.Baa( 1, "ovs table number %d used for metadata marking", alt_table )

	inv = Mk_inventory( )
	inv.chkpt = chkpt.Mk_chkpt( ckptd, 10, 90 )

	last_qcheck = time.Now().Unix()
	tklr.Add_spot( 2, my_chan, REQ_PUSH, nil, ipc.FOREVER )		// push reservations to skoogi just before they go live
	tklr.Add_spot( 1, my_chan, REQ_SETQUEUES, nil, ipc.FOREVER )	// drives us to see if queues need to be adjusted

	rm_sheep.Baa( 3, "res_mgr is running  %x", my_chan )
	for {
		msg = <- my_chan					// wait for next message
		
		rm_sheep.Baa( 3, "processing message: %d", msg.Msg_type )
		switch msg.Msg_type {
			case REQ_NOOP:			// just ignore

			case REQ_ADD:
				p := msg.Req_data.( *gizmos.Pledge )	
				msg.State = inv.Add_res( p )
				msg.Response_data = nil

			case REQ_ALLUP:			// signals that all initialisation is complete (chkpting etc. can go)
				all_sys_up = true
				tklr.Add_spot( 180, my_chan, REQ_CHKPT, nil, ipc.FOREVER )		// tickle spot to drive us every 180 seconds to checkpoint

			case REQ_CHKPT:
				if all_sys_up {
					rm_sheep.Baa( 3, "invoking checkpoint" )
					inv.write_chkpt( )
				}

			case REQ_DEL:											// user initiated delete -- requires cookie
				data := msg.Req_data.( []*string )					// assume pointers to name and cookie
				if *data[0] == "all" {
					inv.Del_all_res( data[1] )
					msg.State = nil
				} else {
					msg.State = inv.Del_res( data[0], data[1] )
				}

				msg.Response_data = nil

			case REQ_GET:											// user initiated get -- requires cookie
				data := msg.Req_data.( []*string )					// assume pointers to name and cookie
				msg.Response_data, msg.State = inv.Get_res( data[0], data[1] )

			case REQ_LIST:											// list reservations	(for a client)
				msg.Response_data, msg.State = inv.res2json( )

			case REQ_LOAD:								// load from a checkpoint file
				data := msg.Req_data.( *string )		// assume pointers to name and cookie
				msg.State = inv.load_chkpt( data )
				msg.Response_data = nil
				rm_sheep.Baa( 1, "checkpoint file loaded" )
	
			case REQ_PAUSE:
				msg.State = nil							// right now this cannot fail in ways we know about
				msg.Response_data = ""
				inv.pause_on()
				rm_sheep.Baa( 1, "pausing..." )

			case REQ_RESUME:
				msg.State = nil							// right now this cannot fail in ways we know about
				msg.Response_data = ""
				inv.pause_off()

			case REQ_SETQUEUES:							// driven about every second to reset the queues if a reservation state has changed
				now := time.Now().Unix()
				if now > last_qcheck  &&  inv.any_concluded( now - last_qcheck ) || inv.any_commencing( now - last_qcheck, 0 ) {
					rm_sheep.Baa( 1, "reservation state change detected, requesting queue map from net-mgr" )
					tmsg := ipc.Mk_chmsg( )
					tmsg.Send_req( nw_ch, my_chan, queue_gen_type, time.Now().Unix(), nil )		// get a queue map; when it arrives we'll push to fqmgr
				}
				last_qcheck = now

			case REQ_PUSH:								// driven every few seconds to push new reservations
				inv.push_bw_reservations( my_chan, alt_table, set_vlan )

			case REQ_PLEDGE_LIST:						// generate a list of pledges that are related to the given VM
				msg.Response_data, msg.State = inv.pledge_list(  msg.Req_data.( *string ) )

			case REQ_SETULCAP:							// user link capacity; expect array of two string pointers (name and value)
				data := msg.Req_data.( []*string )
				inv.add_ulcap( data[0], data[1] )
				inv.write_chkpt( )

			// CAUTION: the requests below come back as asynch responses rather than as initial message
			case REQ_IE_RESERVE:						// an IE reservation failed
				msg.Response_ch = nil					// immediately disable to prevent loop
				inv.failed_push( msg )					// suss out the pledge and mark it unpushed

			case REQ_GEN_QMAP:							// response caries the queue map that now should be sent to fq-mgr to drive a queue update
				fallthrough

			case REQ_GEN_EPQMAP:
				rm_sheep.Baa( 1, "received queue map from network manager" )
				msg.Response_ch = nil											// immediately disable to prevent loop
				fq_data := make( []interface{}, 1 )
				fq_data[FQ_QLIST] = msg.Response_data
				tmsg := ipc.Mk_chmsg( )
				tmsg.Send_req( fq_ch, nil, REQ_SETQUEUES, fq_data, nil )		// send the queue list to fq manager to deal with
				
			case REQ_YANK_RES:										// yank a reservation from the inventory returning the pledge and allowing flow-mods to purge
				if msg.Response_ch != nil {
					msg.Response_data, msg.State = inv.yank_res( msg.Req_data.( *string ) )
				}

			default:
				rm_sheep.Baa( 0, "WRN: res_mgr: unknown message: %d [TGURMG001]", msg.Msg_type )
				msg.Response_data = nil
				msg.State = fmt.Errorf( "res_mgr: unknown message (%d)", msg.Msg_type )
		}

		rm_sheep.Baa( 3, "processing message complete: %d", msg.Msg_type )
		if msg.Response_ch != nil {			// if a response channel was provided
			msg.Response_ch <- msg			// send our result back to the requestor
		}
	}
}<|MERGE_RESOLUTION|>--- conflicted
+++ resolved
@@ -41,12 +41,9 @@
 				29 Oct 2014 : Corrected bug -- setting vlan id when VMs are on same switch.
 				03 Nov 2014 : Removed straggling comments from the bidirectional fix.
 						General cleanup to merge with steering code.
-<<<<<<< HEAD
 				17 Nov 2014 : Updated to support lazy data collection from openstack -- must update host
 						information and push to network as we load from a checkpoint file.
-=======
 				19 Nov 2014 : correct bug in loading reservation path.
->>>>>>> 1d7bb382
 */
 
 package managers
@@ -455,18 +452,10 @@
 						req.Send_req( nw_ch, my_ch, REQ_RESERVE, p, nil )
 						req = <- my_ch										// should be OK, but the underlying network could have changed
 		
-<<<<<<< HEAD
-						
 						if req.Response_data != nil {
 							path_list := req.Response_data.( []*gizmos.Path )			// path(s) that were found to be suitable for the reservation
 							p.Set_path_list( path_list )
 							rm_sheep.Baa( 1, "path allocated for chkptd reservation: %s %s %s; path length= %d", p.Get_id, *h1, *h2, len( path_list ) )
-=======
-						if req.Response_data != nil {
-							path_list := req.Response_data.( []*gizmos.Path )			// path(s) that were found to be suitable for the reservation
-							p.Set_path_list( path_list )
-							rm_sheep.Baa( 1, "path allocated for chkptd reservation: %s; path length= %d", p.Get_id, len( path_list ) )
->>>>>>> 1d7bb382
 							err = i.Add_res( p )
 						} else {
 							rm_sheep.Baa( 0, "ERR: resmgr: ckpt_laod: unable to reserve for pledge: %s	[TGURMG000]", p.To_str() )
