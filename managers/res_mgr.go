--- conflicted
+++ resolved
@@ -279,11 +279,7 @@
 
 	TODO: break this into res_mgr_bw.go
 */
-<<<<<<< HEAD
-func push_bw_reservations( p *gizmos.Pledge, rname *string, ch chan *ipc.Chmsg, set_vlan bool  ) ( npushed int ) {
-=======
 func (i *Inventory) push_bw_reservations( ch chan *ipc.Chmsg, alt_table int, set_vlan bool, to_limit int64 ) ( npushed int ) {
->>>>>>> bdb34e00
 	var (
 		msg		*ipc.Chmsg
 		ip2		*string					// the ip ad
@@ -293,7 +289,6 @@
 		pushed_count int = 0
 	)
 
-<<<<<<< HEAD
 	//rm_sheep.Baa( 3, "pushing reservations, %d in cache", len( i.cache ) )
 	//set_alt := false
 	/*
@@ -310,13 +305,6 @@
 					set_alt = true
 				}
 				*/
-=======
-	now := time.Now().Unix()
-	rm_sheep.Baa( 3, "pushing reservations, %d in cache", len( i.cache ) )
-	for rname, p := range i.cache {							// run all pledges that are in the cache
-		if p != nil  &&  ! p.Is_pushed() {
-			if p.Is_active() || p.Is_active_soon( 15 ) {	// not pushed, and became active while we napped, or will activate in the next 15 seconds
->>>>>>> bdb34e00
 
 				h1, h2, p1, p2, _, expiry, _, _ := p.Get_values( )		// hosts, ports and expiry are all we need
 
@@ -354,12 +342,9 @@
 								fmod.Expiry = expiry
 							}
 						}
-<<<<<<< HEAD
-						fmod.Id = rname
-=======
+						//fmod.Id = rname
 						fmod.Id = &rname
 //rm_sheep.Baa( 1, ">>>>>> exp=%d fmod->exp=%d now=%d to_lim=%d now+to_li=%d", expiry, fmod.Expiry, now, to_limit, now+to_limit )
->>>>>>> bdb34e00
 
 						nlinks := plist[i].Get_nlinks() 				// if only one link, then we DONT set vlan later
 						extip := plist[i].Get_extip()					// if an external IP address is necessary on the fmod get it
@@ -387,13 +372,8 @@
 							fmod.Match.Ip2, _ = plist[i].Get_h2().Get_addresses()
 							fmod.Exttyp = plist[i].Get_extflag()
 
-<<<<<<< HEAD
-							rm_sheep.Baa( 1, "res_mgr/push_reg: sending i/e flow-mods for path %d: %s flag=%s tptyp=%s h1=%s --> h2=%s ip1= %s ip2=%s ext=%s exp=%d",
-								i, *rname, *fmod.Exttyp, tptype_toks[tidx], *h1, *h2, *fmod.Match.Ip1, *fmod.Match.Ip2, *fmod.Extip, expiry )
-=======
 							rm_sheep.Baa( 1, "res_mgr/push_reg: sending i/e flow-mods for path %d: %s flag=%s tptyp=%s h1=%s --> h2=%s ip1= %s ip2=%s ext=%s exp/fm_exp=%d/%d",
 								i, rname, *fmod.Exttyp, tptype_toks[tidx], *h1, *h2, *fmod.Match.Ip1, *fmod.Match.Ip2, *fmod.Extip, expiry, fmod.Expiry )
->>>>>>> bdb34e00
 
 		
 							// ---- push flow-mods in the h1->h2 direction -----------
@@ -453,7 +433,7 @@
 
 	Returns the number of reservations that were pushed.
 */
-func (i *Inventory) push_reservations( ch chan *ipc.Chmsg, alt_table int, set_vlan bool ) ( npushed int ) {
+func (i *Inventory) push_reservations( ch chan *ipc.Chmsg, alt_table int, set_vlan bool, hto_limit int64 ) ( npushed int ) {
 	var (
 		push_count	int = 0
 		pend_count	int = 0
@@ -480,10 +460,10 @@
 
 				switch p.Get_ptype() {
 					case gizmos.PT_BANDWIDTH:
-						push_bw_reservations( p, &rname, ch, set_vlan ) 
+						push_bw_reservations( p, &rname, ch, set_vlan, hto_limit ) 
 
 					case gizmos.PT_STEERING:
-						push_st_reservation( p, rname, ch )
+						push_st_reservation( p, rname, ch, hto_limit )
 				}
 			} else {
 				pend_count++
@@ -1031,9 +1011,6 @@
 				last_qcheck = now
 
 			case REQ_PUSH:								// driven every few seconds to push new reservations
-<<<<<<< HEAD
-				inv.push_reservations( my_chan, alt_table, set_vlan )
-=======
 				if hto_limit > 0 {						// if reservation flow-mods are capped with a hard timeout limit
 					now := time.Now().Unix()
 					if now > res_refresh {
@@ -1043,8 +1020,7 @@
 					}
 				}
 
-				inv.push_bw_reservations( my_chan, alt_table, set_vlan, int64( hto_limit ) )
->>>>>>> bdb34e00
+				inv.push_reservations( my_chan, alt_table, set_vlan, int64( hto_limit)  )
 
 			case REQ_PLEDGE_LIST:						// generate a list of pledges that are related to the given VM
 				msg.Response_data, msg.State = inv.pledge_list(  msg.Req_data.( *string ) )
