--- conflicted
+++ resolved
@@ -47,19 +47,16 @@
 					but marks the resulting ID as unauthorised with a leading dash.
 				16 Jul 2014 - Changed unvalidated indicator to bang (!) to avoid issues when
 					vm names have a dash (gak).
-<<<<<<< HEAD
-				21 Aug 2014 - Fixed cause of core dump (ln 148)
-=======
 				14 Aug 2014 - Corrected comment.
 				15 Aug 2014 - Changed pointer reference on calls to ostk for clarity (was os).
 				19 Aug 2014 - Fix for bug #202 -- need to return nil if project ID not known.
+				21 Aug 2014 - Fixed cause of core dump (ln 148) (steer)
 				30 Sep 2014 - For what ever reason, the ccp environment wasn't returning a
 					full complement of mac addresses on  a single call, so we now revert to
 					making a call for each project.
 				02 Oct 2014 - TGUOSI007 message eliminated as it duplcated 005.
 				14 Oct 2014 - Corrected error count reset in gen_maps. Added additional check
 					to ensure that empty maps are ignored.
->>>>>>> 5e8deef2
 */
 
 package managers
@@ -157,15 +154,9 @@
 				return &xstr, nil
 			}
 
-<<<<<<< HEAD
-			for _, os := range os_refs {										// find the project name in our list
-				if os != nil  &&  os.Equals_id( &id ) {
-					ok, err := os.Valid_for_project( &(tokens[0]), false ) 		// verify that token is legit for the project
-=======
 			for _, ostk := range os_refs {										// find the project name in our list
 				if ostk != nil  &&  ostk.Equals_id( &id ) {
 					ok, err := ostk.Valid_for_project( &(tokens[0]), false ) 		// verify that token is legit for the project
->>>>>>> 5e8deef2
 					if ok {
 						xstr := fmt.Sprintf( "%s/%s", id, tokens[2] )			// build and return the translated string
 						return &xstr, nil
@@ -188,22 +179,13 @@
 */
 func validate_admin_token( admin *ostack.Ostack, token *string, user *string ) ( error ) {
 
-<<<<<<< HEAD
-	expiry, err := admin.Token_validation( token, user ) 		// ensure token is good and was issued for user
-	if err == nil {
-		osif_sheep.Baa( 2, "admin token validated successfully: %s expires: %d", *token, expiry )
-	} else {
-		osif_sheep.Baa( 1, "admin token invalid: %s", err )
-	}
-=======
 	osif_sheep.Baa( 2, "validating admin token" )
 	exp, err := admin.Token_validation( token, user ) 		// ensure token is good and was issued for user
 	if err == nil {
 		osif_sheep.Baa( 2, "admin token validated successfully: %s expires: ", *token, exp )
 	} else {
 		osif_sheep.Baa( 1, "admin token invalid: %s", err )
-}
->>>>>>> 5e8deef2
+	}
 
 	return err
 }
@@ -338,45 +320,9 @@
 			} else {
 				osif_sheep.Baa( 2, "gw map has %d entries", len( gwmap ) )
 			}
-
-			if !pre_icehouse {												// bloody openstack changed with icehouse
-				ip2mac, _, err = os.Mk_mac_maps( ip2mac, nil, inc_tenant )	
-				if err != nil {
-					osif_sheep.Baa( 1, "WRN: unable to map MAC info: %s; %s", os.To_str( ), err )
-					rerr = err
-				}
-
-osif_sheep.Baa( 1, ">>>> icehouse code: fetching gateway map for: %s", os.To_str() )
-				gwmap, _, err = os.Mk_gwmaps( gwmap, nil, inc_tenant, true )		// bloody icehouse requires a fetch per project
-				if err != nil {
-					osif_sheep.Baa( 1, "WRN: unable to fetch gateway info: %s; %s", os.To_str( ), err )
-					rerr = err
-				} else {
-}
-			}
-		}
-	}
-
-<<<<<<< HEAD
-	// ---- use the reference pointer for these as we get everything from one call
-	if pre_icehouse {														// icehouse no longer returns all with one call
-		if os_refs["_ref_"] != nil {
-osif_sheep.Baa( 1, ">>>> old code fetching gateway map with reference: %s", os_refs["_ref"].To_str() )
-			ip2mac, _, err = os_refs["_ref_"].Mk_mac_maps( nil, nil, inc_tenant )	
-			if err != nil {
-				osif_sheep.Baa( 1, "WRN: unable to map MAC info: %s; %s", os_refs["_ref_"].To_str( ), err )
-				rerr = err
-			}
-
-			gwmap, _, err = os_refs["_ref_"].Mk_gwmaps( nil, nil, inc_tenant, false )
-			if err != nil {
-				osif_sheep.Baa( 1, "WRN: unable to map gateway info: %s; %s", os_refs["_ref_"].To_str( ), err )
-			}
-		} else {
-			osif_sheep.Baa( 1, ">>>> old code: ref is nil" )		// DEBUG
-		}
-=======
-	// ---- use the reference pointer for these as we get everything from one call (2014.09.30 -- not in ccp's environment! argh!)
+		}
+	}
+
 /*
 ccp environment doesn't return all on the single call, so moved up into previous loop
 probably because we're not admin on every project and it's impossible to tell where admin privs exist
@@ -394,7 +340,6 @@
 	}
 	} else {
 		osif_sheep.Baa( 2, "gw map has %d entries", len( gwmap ) )
->>>>>>> 5e8deef2
 	}
 */
 
@@ -456,11 +401,7 @@
 func refresh_creds( admin *ostack.Ostack, old_list map[string]*ostack.Ostack, id2pname map[string]*string ) ( creds map[string]*ostack.Ostack, gerr error ) {
 	var (
 		r	*ostack.Ostack
-<<<<<<< HEAD
-		have_service bool = false						// for icehouse and beyond there is a service project; we use that as the reference project
-=======
 		err	error
->>>>>>> 5e8deef2
 	)
 
 	creds = make( map[string]*ostack.Ostack )			// new map to fill in
@@ -486,20 +427,11 @@
 			osif_sheep.Baa( 2, "reusing credentials for: %s", *v )
 		}
 
-<<<<<<< HEAD
-		if !have_service {								// pick up service as reference, or use last one for pre-icehouse
-			r = creds[*v]
-		}
-		if *v == "service" {
-			have_service = true
-=======
 		if r == nil &&  creds[*v] != nil {							// need to test if this has admin -- ref must have admin
-
  			_, _, err = creds[*v].Mk_mac_maps( nil, nil, false )
 			if  err == nil  {
 				r = creds[*v]
 			}
->>>>>>> 5e8deef2
 		}
 	}
 
@@ -670,16 +602,9 @@
 			inc_tenant = true					// implied if token is required
 		}
 
-<<<<<<< HEAD
-		p = cfg_data["osif"]["pre_icehouse"]
-		if p != nil  &&  *p == "false" {		// default is true, so check only for false
-			pre_icehouse = false
-			osif_sheep.Baa( 1, "openstack mode is set to icehouse and beyond" )
-=======
 		p = cfg_data["osif"]["verbose"]
 		if p != nil {
 			osif_sheep.Set_level(  uint( clike.Atoi( *p ) ) )
->>>>>>> 5e8deef2
 		}
 	}
 
