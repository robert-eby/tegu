--- conflicted
+++ resolved
@@ -68,11 +68,8 @@
 						openstack.
 				05 Dec 2014 - Added work round for AIC admin issue after they flipped to LDAP.
 				16 Jan 2014 - Support port masks in flow-mods.
-<<<<<<< HEAD
+				18 Feb 2015 - Corrected slice index bug (@214)
 				27 Feb 2015 - To make steering work with lazy updates.
-=======
-				18 Feb 2015 - Corrected slice index bug (@214)
->>>>>>> a0ccdcba
 
 	Deprecated messages -- do NOT resuse the number as it already maps to something in ops doc!
 				osif_sheep.Baa( 0, "WRN: no response channel for host list request  [TGUOSI011] DEPRECATED MESSAGE" )
