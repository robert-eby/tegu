// vi: sw=4 ts=4:

/*

	Mnemonic:	agent
	Abstract:	Manages everything associated with agents. Listens on the well known channel
				for requests from other tegu threads, and manages a separate data channel
				for agent input (none expected at this time.

	Date:		30 April 2014
	Author:		E. Scott Daniels

	Mods:		05 May 2014 : Added ability to receive and process json data from the agent
					and the function needed to process the output from a map_mac2phost request.
					Added ability to send the map_mac2phost request to the agent. 
				13 May 2014 : Added support for exit-dscp value.
				05 Jun 2014 : Fixed stray reference to net_sheep. 
				29 Oct 2014 : Corrected potential core dump if agent msg received is less than
					100 bytes.
				06 Jan 2015 : Added support for wide area (wacc)
*/

package managers

import (
	//"bufio"
	"encoding/json"
	//"flag"
	"fmt"
	//"io/ioutil"
	//"html"
	//"net/http"
	"os"
	"strings"
	//"time"

	"codecloud.web.att.com/gopkgs/bleater"
	"codecloud.web.att.com/gopkgs/clike"
	"codecloud.web.att.com/gopkgs/connman"
	"codecloud.web.att.com/gopkgs/ipc"
	"codecloud.web.att.com/gopkgs/jsontools"
	//"codecloud.web.att.com/tegu"
	//"codecloud.web.att.com/tegu/gizmos"
)

// ----- structs used to bundle into json commands

type action struct {			// specific action
	Atype	string				// something like map_mac2phost, or intermed_queues
	Aid		uint32				// request id used to map the response back to caller's request
	Hosts	[]string			// list of hosts to apply the action to
	Dscps	string				// space separated list of dscp values
	Data	map[string]string	// specific request data (parms likely)
}

type agent_cmd struct {			// overall command
	Ctype	string
	Actions []action
}

/*
	Manage things associated with a specific agent
*/
type agent struct {
	id		string
	jcache	*jsontools.Jsoncache				// buffered input resulting in 'records' that are complete json blobs
}

type agent_data struct {
	agents	map[string]*agent					// hash for direct index (based on ID string given to the session) 
	agent_list []*agent							// sequential index into map that allows easier round robin access for sendone
	aidx	int									// next spot in index for round robin sends 
}

/*
	Generic struct to unpack json received from an agent
*/
type agent_msg struct {
	Ctype	string			// command type -- should be response, ack, nack etc.
	Rtype	string			// type of response (e.g. map_mac2phost, or specific id for ack/nack)
	Rdata	[]string		// response data
	State	int				// if an ack/nack some state information 
	Vinfo	string			// agent verion (dbugging mostly)
	Rid		uint32			// the original request id
}

type pend_req struct {		// pending request -- something is expecting a response on a channel
	req		*ipc.Chmsg		// the original message (request) that will be sent back
	id		uint32			// our internal id for the request (put into the agent request and used as hash key)
}

// ---------------------------------------------------------------------------------------------------

/*
	Build the agent list from the map. The agent list is a 'sequential' list of all currently 
	connected agents which affords us an easy means to roundrobin through them. 
*/
func (ad *agent_data) build_list( ) {
	ad.agent_list = make( []*agent, len( ad.agents ) )
	i := 0
	for _, a := range ad.agents {
		ad.agent_list[i] = a
		i++
	}

	if ad.aidx >= i {			// wrap if list shrank and we point beyond it
		ad.aidx = 0
	}
}

/*
	Build an agent and add to our list of agents.
*/
func (ad *agent_data) Mk_agent( aid string ) ( na *agent ) {

	na = &agent{}
	na.id = aid
	na.jcache = jsontools.Mk_jsoncache()

	ad.agents[na.id] = na
	ad.build_list( )

	return
}

/*
	Send the message to one agent. The agent is selected using the current 
	index in the agent_data so that it effectively does a round robin.
*/
func (ad *agent_data) send2one( smgr *connman.Cmgr,  msg string ) {
	l := len( ad.agents ) 
	if l <= 0 {
		return
	}

	smgr.Write( ad.agent_list[ad.aidx].id, []byte( msg ) )
	ad.aidx++
	if ad.aidx >= l {
		if l > 1 {
			ad.aidx = 1		// skip the long running agent if more than one agent connected
		} else {
			ad.aidx = 0
		}
	}
}

/*
	Send the message to one agent. The agent is selected using the current 
	index in the agent_data so that it effectively does a round robin.
*/
func (ad *agent_data) sendbytes2one( smgr *connman.Cmgr,  msg []byte ) {
	l := len( ad.agents ) 
	if l <= 0 {
		return
	}
	
	smgr.Write( ad.agent_list[ad.aidx].id,  msg )
	ad.aidx++
	if ad.aidx >= l {
		if l > 1 {
			ad.aidx = 1		// skip the long running agent if more than one agent connected
		} else {
			ad.aidx = 0
		}
	}
}
/*
	Send the message to the designated 'long running' agent (lra); the
	agent that has been designated to handle all long running tasks
	that are not time sensitive (such as intermediate queue setup/checking).
	
*/
func (ad *agent_data) sendbytes2lra( smgr *connman.Cmgr,  msg []byte ) {
	l := len( ad.agents ) 
	if l <= 0 {
		return
	}
	
	smgr.Write( ad.agent_list[0].id,  msg )
}

/*
	Send the message to the designated 'long running' agent (lra); the
	agent that has been designated to handle all long running tasks
	that are not time sensitive (such as intermediate queue setup/checking).
	
*/
func (ad *agent_data) send2lra( smgr *connman.Cmgr,  msg string ) {
	l := len( ad.agents ) 
	if l <= 0 {
		return
	}
	
	smgr.Write( ad.agent_list[0].id,  []byte( msg ) )
}

/*
	Send the message to all agents.
*/
func (ad *agent_data) send2all( smgr *connman.Cmgr,  msg string ) {
	am_sheep.Baa( 2, "sending %d bytes", len( msg ) )
	for id := range ad.agents {
		smgr.Write( id, []byte( msg ) )
	}
}

/*
	Deal with incoming data from an agent. We add the buffer to the cahce
	(all input is expected to be json) and attempt to pull a blob of json
	from the cache. If the blob is pulled, then we act on it, else we 
	assume another buffer or more will be coming to complete the blob
	and we'll do it next time round.

	We should be synchronous through this function since it is called 
	directly by our main goroutine, thus it is safe to update the request
	tracker map directly (no locking).
*/
func ( a *agent ) process_input( buf []byte, rt_map map[uint32]*pend_req ) {
	var (
		req	agent_msg		// unpacked message struct
	)

	a.jcache.Add_bytes( buf )
	jblob := a.jcache.Get_blob()						// get next blob if ready
	for ; jblob != nil ; {
    	err := json.Unmarshal( jblob, &req )           // unpack the json 

		if err != nil {
			am_sheep.Baa( 0, "ERR: unable to unpack agent_message: %s  [TGUAGT000]", err )
			am_sheep.Baa( 2, "offending json: %s", string( buf ) )
		} else {
			am_sheep.Baa( 1, "%s/%s received from agent", req.Ctype, req.Rtype )
	
			switch( req.Ctype ) {					// "command type"
				case "response":					// response to a request
					switch( req.Rtype ) {
						case "map_mac2phost":												// map goes to network manager (no pending request)
							if req.State == 0 {
								msg := ipc.Mk_chmsg( )
								msg.Send_req( nw_ch, nil, REQ_MAC2PHOST, req.Rdata, nil )		// we don't expect a response
							} else {
								am_sheep.Baa( 1, "WRN: response for failed command received and ignored: %s  [TGUAGT002]", req.Rtype )
							}

						default:
							if req.Rid > 0 {
								pr := rt_map[req.Rid]
								if pr != nil {
									am_sheep.Baa( 2, "found request id in block and it mapped to a pending request: %d", req.Rid )
									msg := pr.req					// message block that was sent to us; fill out the response and return
									msg.Response_data = req.Rdata
									if req.State == 0 {
										msg.State = nil
									} else {
										msg.State = fmt.Errorf( "rc=%d", req.State )
									}

									delete( rt_map, req.Rid )						// done with the pending request block
									msg.Response_ch <- msg							// send response back to the process that caused the command to run
								} else {
									am_sheep.Baa( 1, "WRN: agent response ignored: request id in response didn't map to a pending request: %d [TGUAGTXXX]", req.Rid )   //FIX message id
								}
							} else {
								am_sheep.Baa( 1, "WRN: agent response didn't have a request id  or match a generic type: %s [TGUAGTXXX]", req.Rtype )   //FIX message id
							}
					}


				default:
					am_sheep.Baa( 1, "WRN:  unrecognised command type type from agent: %s  [TGUAGT003]", req.Ctype )
			}
		}

		jblob = a.jcache.Get_blob()								// get next blob if the buffer completed one and containe a second
	}

	return
}

//-------- request builders ---- (see agent_wa.go too) -----------------------------------------------------------------------------

/*
	Build a request to have the agent generate a mac to phost list and send it to one agent.
*/
func (ad *agent_data) send_mac2phost( smgr *connman.Cmgr, hlist *string ) {
	if hlist == nil || *hlist == "" {
		am_sheep.Baa( 2, "no host list, cannot request mac2phost" )
		return
	}
	
/*
	req_str := `{ "ctype": "action_list", "actions": [ { "atype": "map_mac2phost", "hosts": [ `
	toks := strings.Split( *hlist, " " )
	sep := " "
	for i := range toks {
		req_str += sep + `"` + toks[i] +`"`
		sep = ", "
	}

	req_str += ` ] } ] }`
*/

	msg := &agent_cmd{ Ctype: "action_list" }				// create command struct then convert to json
	msg.Actions = make( []action, 1 )
	msg.Actions[0].Atype = "map_mac2phost"
	msg.Actions[0].Aid = 0
	msg.Actions[0].Hosts = strings.Split( *hlist, " " )
	jmsg, err := json.Marshal( msg )			// bundle into a json string

	if err == nil {
		am_sheep.Baa( 3, "sending mac2phost request: %s", jmsg )
		ad.sendbytes2lra( smgr, jmsg )						// send as a long running request
	} else {
		am_sheep.Baa( 1, "WRN: unable to bundle mac2phost request into json: %s  [TGUAGT004]", err )
		am_sheep.Baa( 2, "offending json: %s", jmsg )
	}
}

/*
	Build a request to cause the agent to drive the setting of queues and fmods on intermediate bridges.
*/
func (ad *agent_data) send_intermedq( smgr *connman.Cmgr, hlist *string, dscp *string ) {
	if hlist == nil || *hlist == "" {
		return
	}
	
	msg := &agent_cmd{ Ctype: "action_list" }				// create command struct then convert to json
	msg.Actions = make( []action, 1 )
	msg.Actions[0].Atype = "intermed_queues"
	msg.Actions[0].Aid = 0
	msg.Actions[0].Hosts = strings.Split( *hlist, " " )
	msg.Actions[0].Dscps = *dscp

	jmsg, err := json.Marshal( msg )			// bundle into a json string

	if err == nil {
		am_sheep.Baa( 1, "sending intermediate queue setup request: hosts=%s dscp=%s", *hlist, *dscp )
		ad.sendbytes2lra( smgr, jmsg )						// send as a long running request
	} else {
		am_sheep.Baa( 0, "WRN: creating json intermedq command failed: %s  [TGUAGT005]", err )
	}
}

// ---------------- utility ------------------------------------------------------------------------

/*
	Accepts a string of space separated dscp values and returns a string with the values
	approprately shifted so that they can be used by the agent in a flow-mod command.  E.g.
	a dscp value of 40 is shifted to 160. 
*/
func shift_values( list string ) ( new_list string ) {
	new_list = ""
	sep := ""
	toks := strings.Split( list, " " )
	
	for i := range toks {
		n := clike.Atoi( toks[i] )
		new_list += fmt.Sprintf( "%s%d", sep, n<<2 )
		sep = " "
	}

	return
}

// ---------------- main agent goroutine -----------------------------------------------------------

func Agent_mgr( ach chan *ipc.Chmsg ) {
	var (
<<<<<<< HEAD
		port		string = "29055"						// port we'll listen on for connections
		adata		*agent_data
		host_list	string = ""
		dscp_list 	string = "46 26 18"				// list of dscp values that are used to promote a packet to the pri queue in intermed switches
		refresh 	int64 = 60
		iqrefresh 	int64 = 900							// intermediate queue refresh
		req_id		uint32 = 1							// sync request id, key for hash (start at 1; 0 should never have an entry)
		req_track	map[uint32]*pend_req				// hash of pending requests
		type2name 	map[int]string						// map REQ_ types to a string that is passed as the command constant
		def_wan_uuid *string = nil						// default uuid for the wan (from config)
=======
		port	string = "29055"						// port we'll listen on for connections
		adata	*agent_data
		host_list string = ""
		dscp_list string = "46 26 18"				// list of dscp values that are used to promote a packet to the pri queue in intermed switches
		refresh int64 = 60
		iqrefresh int64 = 1800							// intermediate queue refresh (this can take a long time, keep from clogging the works)
>>>>>>> e35503e1
	)

	adata = &agent_data{}
	adata.agents = make( map[string]*agent )
	req_track = make( map[uint32]*pend_req )

	am_sheep = bleater.Mk_bleater( 0, os.Stderr )		// allocate our bleater and attach it to the master
	am_sheep.Set_prefix( "agentmgr" )
	tegu_sheep.Add_child( am_sheep )					// we become a child so that if the master vol is adjusted we'll react too

														// suss out config settings from our section
	if cfg_data["agent"] != nil {
		if p := cfg_data["agent"]["port"]; p != nil {
			port = *p
		}
		if p := cfg_data["agent"]["verbose"]; p != nil {
			am_sheep.Set_level( uint( clike.Atoi( *p ) ) )
		}
		if p := cfg_data["agent"]["refresh"]; p != nil {
			refresh = int64( clike.Atoi( *p ) )
		}
		if p := cfg_data["agent"]["iqrefresh"]; p != nil {
			iqrefresh = int64( clike.Atoi( *p ) )
			if iqrefresh < 90 {
				am_sheep.Baa( 1, "iqrefresh in configuration file is too small, set to 90 seconds" )
				iqrefresh = 90
			}
		}
		if p := cfg_data["agent"]["wan_uuid"]; p != nil {		// uuid that gets passed to the agent for the add-port call
			def_wan_uuid = p
			am_sheep.Baa( 1, "wan uuid will default to: %s", *def_wan_uuid )
		} else {
			dup_str := ""
			def_wan_uuid = &dup_str
		}
	}
	if cfg_data["default"] != nil {						// we pick some things from the default section too
		if p := cfg_data["default"]["pri_dscp"]; p != nil {			// list of dscp (diffserv) values that match for priority promotion
			dscp_list = *p
			am_sheep.Baa( 1, "dscp priority list from config file: %s", dscp_list )
		} else {
			am_sheep.Baa( 1, "dscp priority list not in config file, using defauts: %s", dscp_list )
		}
	}
	
	dscp_list = shift_values( dscp_list )				// must shift values before giving to agent
	
	type2name = make( map[int]string, 5 )
	type2name[REQ_WA_PORT] = "wa_port"					// command constants that get sent off to the agent
	type2name[REQ_WA_TUNNEL] = "wa_tunnel"
	type2name[REQ_WA_ROUTE]	= "wa_route"
	type2name[REQ_WA_DELCONN] = "wa_del_conn"

	am_sheep.Baa( 1,  "agent_mgr thread started: listening on port %s", port )

	tklr.Add_spot( 2, ach, REQ_MAC2PHOST, nil, 1 );  					// tickle once, very soon after starting, to get a mac translation
	tklr.Add_spot( 10, ach, REQ_INTERMEDQ, nil, 1 );		  			// tickle once, very soon, to start an intermediate refresh asap
	tklr.Add_spot( refresh, ach, REQ_MAC2PHOST, nil, ipc.FOREVER );  	// reocurring tickle to get host mapping 
	tklr.Add_spot( iqrefresh, ach, REQ_INTERMEDQ, nil, ipc.FOREVER );  	// reocurring tickle to ensure intermediate switches are properly set

	sess_chan := make( chan *connman.Sess_data, 1024 )					// channel for comm from agents (buffers, disconns, etc)
	smgr := connman.NewManager( port, sess_chan );
	

	for {
		select {							// wait on input from either channel
			case req := <- ach:
				req.State = nil				// nil state is OK, no error

				am_sheep.Baa( 3, "processing request %d", req.Msg_type )

				switch req.Msg_type {
					case REQ_NOOP:						// just ignore -- acts like a ping if there is a return channel

					case REQ_SENDALL:					// send request to all agents
						if req.Req_data != nil {
							adata.send2all( smgr,  req.Req_data.( string ) )
						}

					case REQ_SENDLONG:					// send a long request to one agent
						if req.Req_data != nil {
							adata.send2one( smgr,  req.Req_data.( string ) )
						}

					case REQ_SENDSHORT:					// send a short request to one agent (round robin)
						if req.Req_data != nil {
							adata.send2one( smgr,  req.Req_data.( string ) )
						}

					case REQ_MAC2PHOST:					// send a request for agent to generate  mac to phost map
						if host_list != "" {
							adata.send_mac2phost( smgr, &host_list )
						}

					case REQ_CHOSTLIST:					// a host list from fq-manager
						if req.Req_data != nil {
							host_list = *(req.Req_data.( *string ))
						}

					case REQ_INTERMEDQ:
						req.Response_ch = nil
						if host_list != "" {
							adata.send_intermedq( smgr, &host_list, &dscp_list )
						}
	
					case REQ_WA_PORT, REQ_WA_TUNNEL, REQ_WA_ROUTE, REQ_WA_DELCONN:	// wa commands can be setup/sent by a common function
						if req.Req_data != nil {
							req_track[req_id] = &pend_req {			// tracked request to have block when response recevied from agent
								req: req,
								id:	req_id,
							}

							adata.send_wa_cmd( type2name[req.Msg_type], smgr, req_track[req_id], def_wan_uuid )		// do the real work to push to agent
							req = nil									// prevent immediate response
							req_id++
							if req_id == 0 {
								req_id = 1
							}	
						} else {
							req.State = fmt.Errorf( "missing data on request to agent manager" )		// immediate failure
						}
				}

	
				if req != nil  &&  req.Response_ch != nil {				// if response needed; send the request (updated) back 
					am_sheep.Baa( 3, "processing request finished %d", req.Msg_type )			// we seem to wedge in network, this will be chatty, but may help
					req.Response_ch <- req
				}


			case sreq := <- sess_chan:		// data from a connection or TCP listener
				switch( sreq.State ) {
					case connman.ST_ACCEPTED:		// newly accepted connection; no action 

					case connman.ST_NEW:			// new connection
						a := adata.Mk_agent( sreq.Id )
						am_sheep.Baa( 1, "new agent: %s [%s]", a.id, sreq.Data )
						if host_list != "" {											// immediate request for this 
							adata.send_mac2phost( smgr, &host_list )
							adata.send_intermedq( smgr, &host_list, &dscp_list )
						}
				
					case connman.ST_DISC:
						am_sheep.Baa( 1, "agent dropped: %s", sreq.Id )
						if _, not_nil := adata.agents[sreq.Id]; not_nil {
							delete( adata.agents, sreq.Id )
						} else {
							am_sheep.Baa( 1, "did not find an agent with the id: %s", sreq.Id )
						}
						adata.build_list()			// rebuild the list to drop the agent
						
					case connman.ST_DATA:
						if _, not_nil := adata.agents[sreq.Id]; not_nil {
							cval := 100
							if len( sreq.Buf ) < 100 {						// don't try to go beyond if chop value too large
								cval = len( sreq.Buf )
							}
							am_sheep.Baa( 2, "data: [%s]  %d bytes received:  first 100b: %s", sreq.Id, len( sreq.Buf ), sreq.Buf[0:cval] )
							adata.agents[sreq.Id].process_input( sreq.Buf, req_track )
						} else {
							am_sheep.Baa( 1, "data from unknown agent: [%s]  %d bytes ignored:  %s", sreq.Id, len( sreq.Buf ), sreq.Buf )
						}
				}
		}			// end select
	}
}
<|MERGE_RESOLUTION|>--- conflicted
+++ resolved
@@ -366,25 +366,16 @@
 
 func Agent_mgr( ach chan *ipc.Chmsg ) {
 	var (
-<<<<<<< HEAD
-		port		string = "29055"						// port we'll listen on for connections
+		port		string = "29055"					// port we'll listen on for connections
 		adata		*agent_data
 		host_list	string = ""
-		dscp_list 	string = "46 26 18"				// list of dscp values that are used to promote a packet to the pri queue in intermed switches
+		dscp_list 	string = "46 26 18"					// list of dscp values that are used to promote a packet to the pri queue in intermed switches
 		refresh 	int64 = 60
-		iqrefresh 	int64 = 900							// intermediate queue refresh
+		iqrefresh 	int64 = 1800						// intermediate queue refresh
 		req_id		uint32 = 1							// sync request id, key for hash (start at 1; 0 should never have an entry)
 		req_track	map[uint32]*pend_req				// hash of pending requests
 		type2name 	map[int]string						// map REQ_ types to a string that is passed as the command constant
 		def_wan_uuid *string = nil						// default uuid for the wan (from config)
-=======
-		port	string = "29055"						// port we'll listen on for connections
-		adata	*agent_data
-		host_list string = ""
-		dscp_list string = "46 26 18"				// list of dscp values that are used to promote a packet to the pri queue in intermed switches
-		refresh int64 = 60
-		iqrefresh int64 = 1800							// intermediate queue refresh (this can take a long time, keep from clogging the works)
->>>>>>> e35503e1
 	)
 
 	adata = &agent_data{}
