/*
	Mnemonic:	globals.go
	Abstract:	Global things shared by all managers.  Use caution when modifying or adding to iota lists order
				might be important and note where new cosntant blocks are started as the reason is likely
				that iota needs to be reset!

				There is also one initialisation function that is managed here. We cannot make use of the
				automatic package initialisation mechanism because the inititalisation requires specific
				information from the main which is passed into the init function.

	Date:		02 December 2013
	Author:		E. Scott Daniels

	Mods:		25 Jun 2014 - Added initial steering support
				07 Jul 2014 - Added support for reservation refresh.
				21 Jul 2014 - Added support list ul caps.
				21 Aug 2014 - Added protocol support in generic fmod description. (steer)
				27 Aug 2014 - Added Fq_req support.
				03 Sep 2014 - Added transport type field to fq_req struct.
				05 Sep 2014 - Allow version, used in ping, to be set by main.
				16 Jan 2014 - Support port masks in flow-mods.
				22 Feb 2014 - Added REQ_GET_MIRRORS
				26 Feb 2015 - Added support for default gateway sussing.
				20 Mar 2015 - Added REQ_GET_PHOST_FROM_MAC
				31 Mar 2015 - Added REQ_GET_PROJ_HOSTS
*/

package managers

import (
	"fmt"
	"os"
	
	"codecloud.web.att.com/gopkgs/clike"
	"codecloud.web.att.com/gopkgs/ipc"
	"codecloud.web.att.com/gopkgs/config"
	"codecloud.web.att.com/gopkgs/bleater"

	"codecloud.web.att.com/tegu/gizmos"
)

const (
	// message types (requests) that are placed into channel messages. Primary reciver of each type is
	// indicated in parens (except for the more generic types).
	REQ_NOOP		int = -1	// no operation
	_				int = iota	// skip 0
	REQ_RESERVE					// reservation request
	REQ_NETGRAPH				// return the network graph as a jThing (json)
	REQ_HASCAP					// check for reservation capacity
	REQ_ADD						// generic requests may mean slightly different things based on the go-routine receiving the request
	REQ_DEL			
	REQ_GET			
	REQ_CHKPT					// take a checkpoint (res_mgr)
	REQ_LOAD					// load checkpoint file data (res_mgr)
	REQ_NETUPDATE				// new network graph is attached (network)
	REQ_LISTCONNS				// user request a port list for named host	(network)
	REQ_GENMAPS					// generate VM maps (osif) and send out
	REQ_GETIP					// look up the VM name or ID and return the IP address
	REQ_GWMAP					// map that translates mac to ip just for gateway nodes (not included in the vm list)
	REQ_PUSH					// generic push depending on receiver
	REQ_LIST					// generic list depending on receiver
	REQ_GETLMAX					// get max link allocation across the network
	REQ_SETQUEUES				// fqmgr - tickle to cause queues to be set if needed
	REQ_CHOSTLIST				// osif - get a list of compute hosts
	REQ_LISTHOSTS				// network - build a host list that includes vm name, ip, switch(es) and port(s) for each host
	REQ_GEN_QMAP				// network - generate queue info needed by external process to set queues
	REQ_IE_RESERVE				// fq-manager send ingress/egress reservations to skoogi
	REQ_ST_RESERVE				// fq-manager send traffic steering reservation fmods to agent
	REQ_GEN_FMOD				// send generic flow-mod
	REQ_VM2IP					// xlate map VM name | VM ID to IP map is in the request
	REQ_VMID2IP					// xlate map VM-ID to ip is in request
	REQ_IP2VMID					// xlate map IP address to VM-ID
	REQ_VMID2PHOST				// xlate map VM-ID to physical host name
	REQ_IP2MAC					// xlate map IP address to mac
	REQ_GEN_EPQMAP				// generate queue map for end points only (no intermediate queues are generated)
	REQ_SENDALL					// send message to all
	REQ_SENDSHORT				// send a long running request to a single agent (uses only one agent to handle all long running requests
	REQ_SENDLONG				// send a short running request to a single agent (will round robin between all attached agents)
	REQ_IP2MACMAP				// generate an ip to mac translation table and return to requestor
	REQ_MAC2PHOST				// request contains mac to physical host data
	REQ_INTERMEDQ				// setup queues and flowmods on intermediate switches
	REQ_IP2FIP					// request contains a translation of tenant/ip to floating ip
	REQ_FIP2IP					// request contains a translation of floating ip to tenant/ip
	REQ_STATE					// generate some kind of state data back to message sender
	REQ_PAUSE					// put things into a paused mode
	REQ_RESUME					// take things out of a paused mode and resume normal reservation operation.
	REQ_VALIDATE_HOST			// validaate a [token/][project/]hostname string
	REQ_GENCREDS				// generate crdentials
	REQ_PROJNAME2ID				// translate project name to ID
	REQ_HOSTINFO				// given a vm name generate a *string with ip, mac, switch-id and switch port
	REQ_VALIDATE_TOKEN			// given a token/user-space  string, validate the token and translate user-space name to ID
	REQ_VALIDATE_TEGU_ADMIN		// given a token validate that it is for the tegu user defined in our config
	REQ_PNAME2ID				// translate project (user, tenant, etc.) to ID
	REQ_SETULCAP				// set a user link capacity
	REQ_GETGW					// give a tenant ID and get it's gateway
	REQ_GETPHOST				// givn an IP address, get it's physical host
	REQ_XLATE_HOST				// translate a [token/][project/]hostname into ID/hostname without validation of token if it exits.
	REQ_PLEDGE_LIST				// causes res mgr to generate a list of pledges based on a host name
	REQ_YANK_RES				// yank out a reservation causing flow-mods to drop
	REQ_LISTULCAP				// user link capacity list
	REQ_ALLUP					// signal that all initialisation has been completed
	REQ_GET_HOSTINFO			// request a full set of host info from the maps
	REQ_GET_MIRRORS				// get a list of mirrors from res mgr
	REQ_GET_DEFGW				// given a project[/junk] string, return the default (first in list) gateway (router)
	REQ_GET_PHOST_FROM_MAC		// used by mirroring to find the phost that goes with a MAC
	REQ_GET_PROJ_HOSTS			// get a list of all VMs for a project for block insertion into network graph
	REQ_BW_RESERVE				// bandwidth endpoint reservation oriented request
	REQ_HAS_ANY_ROLE			// given token and role list return true if token lists any role presented
<<<<<<< HEAD
=======
	REQ_SETDISC					// set the discount value
	
>>>>>>> 45371220
)

const (
	ONE_GIG		int64 = 1024 * 1024 * 1024

								// defaults
	DEF_ALT_TABLE	int = 90	// alternate table in OVS for metadata marking
)


// fq_mgr constants	(resets iota)
const (
/*
				// offsets into the array of data passed to fq_mgr on requests
	FQ_IP1		int = iota		// ip address of host 1					(ie proactive reservation request)
	FQ_IP2						// ip address of host 2
	FQ_EXPIRY					// reservation expiry time
	FQ_SPQ						// queue to map traffic to
	FQ_ID						// id used if reporting error asynch
	FQ_DIR_IN					// bool flag that indicates whether the flowmod direction is into switch or out of switch
	FQ_DSCP						// user supplied dscp that the data should have on egress
	FQ_EXTIP					// an external IP that is needed to setup flow mods when session traveling through a gateway
	FQ_EXTTY					// external IP type used in fmod command (either -D or -S)
	FQ_TPSPORT					// transport source port number
	FQ_TPDPORT					// transport dest port number
	FQ_SMAC						// mac addresses (src and dest)
	FQ_DMAC		
	FQ_NEXT_MAC					// mac address of next hop
	FQ_SWID						// switch ID
	FQ_PRI						// priority
	FQ_META_M
	FQ_META_S

	FQ_SIZE						// CAUTION:  this must be LAST as it indicates the size of the array needed
*/
	FQ_QLIST	int = 0			// the list of current queue settings 	(set queues)
)

var (
	version 	string = "version unknown"

	shell_cmd	string = "/bin/ksh"						// preferred shell, cfg can override in default section
	empty_str	string = ""								// go prevents &"", so these make generating a pointer to default strings easier
	zero_string	string = "0"
	default_sdn	string = "localhost:8080"				// default controller (skoogi)
	local_host	string = "localhost"

	cfg_data	map[string]map[string]*string			// things read from the configuration file

	/*
		Channels that various goroutines listen to. Global so that all goroutines have access to them.
	*/
	nw_ch		chan	*ipc.Chmsg		// network
	rmgr_ch		chan	*ipc.Chmsg		// reservation manager
	osif_ch		chan	*ipc.Chmsg		// openstack interface
	fq_ch		chan	*ipc.Chmsg		// flow and queue manager
	am_ch		chan	*ipc.Chmsg		// agent manager channel

	tklr	*ipc.Tickler				// tickler that will drive periodic things like checkpointing

	pid int = 0							// process id for use in generating reservation names uniqueue across invocations
	res_nmseed	int = 0					// reservation name sequential value
	res_paused	bool = false			// set to true if reservations are paused

	super_cookie	*string; 			// the 'admin cookie' that the super user can use to manipulate a reservation

	tegu_sheep	*bleater.Bleater		// parent sheep that controls the 'master' bleating volume and is used by 'library' functions (allocated in init below)
	net_sheep	*bleater.Bleater		// indivual sheep for each goroutine (each is responsible for allocating their own sheep)
	am_sheep	*bleater.Bleater		// global so that all related functions have access to them
	fq_sheep	*bleater.Bleater
	osif_sheep	*bleater.Bleater
	rm_sheep	*bleater.Bleater
	http_sheep	*bleater.Bleater
	qm_sheep	*bleater.Bleater

	/*
		http manager needs globals because the http callback doesn't allow private data to be passed
	*/

	priv_auth *string;					// type of authorisation needed for privledged commands (pause, resume, etc.)
	accept_requests bool = false		// until main says we can, we don't accept requests
	tclass2dscp map[string]int			// traffic class string (voice, video, af...) to a value	
)

//-- fq-manager data passing structs ---------------------------------------------------------------------------------------

/*
	Paramters that may need to be passed to fq-mgr for either matching or setting in the action. All
	fields are public for easier access and eventual conversion to json as a means to pass to the
	agent.
*/
type Fq_parms struct {
	Ip1		*string				// ip of hosts or endpoints. if order is important ip1 is src
	Ip2		*string
	Tpsport	*string				// transport layer source port (strings to allow mask)
	Tpdport *string				// transport layer dest port
	Swport	int					// the switch port
	Smac	*string				// source mac
	Dmac	*string				// dest mac
	Dscp	int					// dscp mask to match if non-zero
	Meta	*string				// meta
	Resub	*string				// list of tables to resubmit to
	Vlan_id	*string				// probably a mac address for late binding, but could be a number
}

/*
	Main struct passed to fq-mgr that references the set of match and action parameters
*/
type Fq_req struct {
	Pri		int					// fmod priority
	Cookie	int					// cookie that is added to the flow-mod (not a reservation cookie)
	Expiry	int64				// either a hard time or a timeout depending on the situation
	Id		*string				// id that fq-mgr will pass back if it indicates an error
	Table	int					// table to put the fmod into
	Output	*string				// output directive: none, normal, drop (resub will force none)

	Dir_in	bool				// true if direction is inbound (bandwidth fmods)
	Spq		int					// switch's port for queue
	Extip	*string				// exterior IP address necessary for inter-tenant reservations
	Exttyp	*string				// external IP type (either -D or -S)
	Protocol	*string			// protocol (steering) udp:port or tcp:port, port may be 0

	Tptype	*string				// transport type (i.e. protocol: tcp, udp, etc)
	Resub	*string				// list of tables (space sep numbers) to resubmit to
	Dscp	int					// dscp value that should be used for the traffic
	Dscp_koe bool				// true if the value is to be kept on the packet as it leaves the environment
	Ipv6	bool				// set to true to force ipv6 packet matching

	Nxt_mac	*string				// mac of next hop (steering)
	Lbmac	*string				// late binding mac
	Swid	*string				// switch ID (either a dpid or host name for ovs)
	Espq	*gizmos.Spq			// a collection of swtich, port, queue information (might replace spq and swid)
	Single_switch bool			// indicates that only one switch is involved (dscp handling is different)

	Match	*Fq_parms			// things to match on
	Action	*Fq_parms			// things to set in action
}

//--------------------------------------------------------------------------------------------------------------------------

/*
	Sets up the global variables needed by the whole package. This should be invoked by the
	main tegu function (main/tegu.go).

	CAUTION:  this is not implemented as an init() function as we must pass information from the
			main to here.
*/
func Initialise( cfg_fname *string, ver *string, nwch chan *ipc.Chmsg, rmch chan *ipc.Chmsg, osifch chan *ipc.Chmsg, fqch chan *ipc.Chmsg, amch chan *ipc.Chmsg ) (err error)  {
	err = nil

	def_log_dir := "."
	log_dir := &empty_str

	nw_ch = nwch;		
	rmgr_ch = rmch
	osif_ch = osifch
	fq_ch = fqch
	am_ch = amch
	

	if ver != nil {
		version = *ver;
	}

	tegu_sheep = bleater.Mk_bleater( 1, os.Stderr )		// the main (parent) bleater used by libraries and as master 'volume' control
	tegu_sheep.Set_prefix( "tegu" )

	pid = os.Getpid()							// used to keep reservation names unique across invocations

	tklr = ipc.Mk_tickler( 30 )				// shouldn't need more than 30 different tickle spots
	tklr.Add_spot( 2, rmgr_ch, REQ_NOOP, nil, 1 )	// a quick burst tickle to prevent a long block if the first goroutine to schedule a tickle schedules a long wait

	if cfg_fname != nil {
		cfg_data, err = config.Parse2strs( nil, *cfg_fname )		// capture config data as strings -- referenced as cfg_data["sect"]["key"]
		if err != nil {
			err = fmt.Errorf( "unable to parse config file %s: %s", *cfg_fname, err )
			return
		}

		if p := cfg_data["default"]["shell"]; p != nil {
			shell_cmd = *p
		}
		if p := cfg_data["default"]["verbose"]; p != nil {
			 tegu_sheep.Set_level( uint( clike.Atoi( *p ) ) )
		}
		if log_dir = cfg_data["default"]["log_dir"]; log_dir == nil {
			log_dir = &def_log_dir
		}
	} else {
		cfg_data = nil
	}

	tegu_sheep.Add_child( gizmos.Get_sheep( ) )						// since we don't directly initialise the gizmo environment we ask for its sheep
	if *log_dir  != "stderr" {										// if overriden in config
		lfn := tegu_sheep.Mk_logfile_nm( log_dir, 86400 )
		tegu_sheep.Baa( 1, "switching to log file: %s", *lfn )
		tegu_sheep.Append_target( *lfn, false )						// switch bleaters to the log file rather than stderr
		go tegu_sheep.Sheep_herder( log_dir, 86400 )				// start the function that will roll the log now and again
	}

	return
}

/*
	Allows the setting of accept requests to be toggled.
*/
func Set_accept_state( state bool ) {
	if state != accept_requests {
		accept_requests = state
		tegu_sheep.Baa( 1, "accept requests state changed to: %v", state )
	}
}<|MERGE_RESOLUTION|>--- conflicted
+++ resolved
@@ -106,11 +106,7 @@
 	REQ_GET_PROJ_HOSTS			// get a list of all VMs for a project for block insertion into network graph
 	REQ_BW_RESERVE				// bandwidth endpoint reservation oriented request
 	REQ_HAS_ANY_ROLE			// given token and role list return true if token lists any role presented
-<<<<<<< HEAD
-=======
 	REQ_SETDISC					// set the discount value
-	
->>>>>>> 45371220
 )
 
 const (
