/*
	Mnemonic:	globals.go
	Abstract:	Global things shared by all managers.  Use caution when modifying or adding to iota lists order
				might be important and note where new cosntant blocks are started as the reason is likely
				that iota needs to be reset!

				There is also one initialisation function that is managed here. We cannot make use of the 
				automatic package initialisation mechanism because the inititalisation requires specific
				information from the main which is passed into the init function.  

	Date:		02 December 2013
	Author:		E. Scott Daniels

	Mods:		25 Jun 2014 - Added initial steering support
				07 Jul 2014 - Added support for reservation refresh.
				21 Jul 2014 - Added support list ul caps.
*/

package managers

import (
	"fmt"
	"os"
	
	"forge.research.att.com/gopkgs/clike"
	"forge.research.att.com/gopkgs/ipc"
	"forge.research.att.com/gopkgs/config"
	"forge.research.att.com/gopkgs/bleater"

	"forge.research.att.com/tegu/gizmos"
)

const (
	// message types (requests) that are placed into channel messages. Primary reciver of each type is
	// indicated in parens (except for the more generic types).
	REQ_NOOP		int = -1	// no operation
	_				int = iota	// skip 0
	REQ_RESERVE					// reservation request
	REQ_NETGRAPH				// return the network graph as a jThing (json)
	REQ_HASCAP					// check for reservation capacity
	REQ_ADD						// generic requests may mean slightly different things based on the go-routine receiving the request
	REQ_DEL			
	REQ_GET			
	REQ_CHKPT					// take a checkpoint (res_mgr)
	REQ_LOAD					// load checkpoint file data (res_mgr)
	REQ_NETUPDATE				// new network graph is attached (network)
	REQ_LISTCONNS				// user request a port list for named host	(network)
	REQ_GENMAPS					// generate VM maps (osif) and send out
	REQ_GETIP					// look up the VM name or ID and return the IP address
	REQ_GWMAP					// map that translates mac to ip just for gateway nodes (not included in the vm list)
	REQ_PUSH					// generic push depending on receiver
	REQ_LIST					// generic list depending on receiver
	REQ_GETLMAX					// get max link allocation across the network
	REQ_SETQUEUES				// fqmgr - tickle to cause queues to be set if needed
	REQ_CHOSTLIST				// osif - get a list of compute hosts
	REQ_LISTHOSTS				// network - build a host list that includes vm name, ip, switch(es) and port(s) for each host
	REQ_GEN_QMAP				// network - generate queue info needed by external process to set queues
	REQ_IE_RESERVE				// fq-manager send ingress/egress reservations to skoogi
	REQ_ST_RESERVE				// fq-manager send traffic steering reservation fmods to agent
	REQ_VM2IP					// xlate map VM name | VM ID to IP map is in the request
	REQ_VMID2IP					// xlate map VM-ID to ip is in request
	REQ_IP2VMID					// xlate map IP address to VM-ID
	REQ_VMID2PHOST				// xlate map VM-ID to physical host name
	REQ_IP2MAC					// xlate map IP address to mac
	REQ_GEN_EPQMAP				// generate queue map for end points only (no intermediate queues are generated)
	REQ_SENDALL					// send message to all
	REQ_SENDSHORT				// send a long running request to a single agent (uses only one agent to handle all long running requests
	REQ_SENDLONG				// send a short running request to a single agent (will round robin between all attached agents)
	REQ_IP2MACMAP				// generate an ip to mac translation table and return to requestor
	REQ_MAC2PHOST				// request contains mac to physical host data
	REQ_INTERMEDQ				// setup queues and flowmods on intermediate switches
	REQ_IP2FIP					// request contains a translation of tenant/ip to floating ip
	REQ_FIP2IP					// request contains a translation of floating ip to tenant/ip
	REQ_STATE					// generate some kind of state data back to message sender
	REQ_PAUSE					// put things into a paused mode
	REQ_RESUME					// take things out of a paused mode and resume normal reservation operation.
	REQ_VALIDATE_HOST			// validaate a [token/][project/]hostname string
	REQ_GENCREDS				// generate crdentials
	REQ_VALIDATE_ADMIN			// validate an admin token
	REQ_PROJNAME2ID				// translate project name to ID
	REQ_HOSTINFO				// given a vm name generate a *string with ip, mac, switch-id and switch port 
	REQ_VALIDATE_TOKEN			// given a token/user-space  string, validate the token and translate user-space name to ID
	REQ_PNAME2ID				// translate project (user, tenant, etc.) to ID
	REQ_SETULCAP				// set a user link capacity
	REQ_GETGW					// give a tenant ID and get it's gateway
	REQ_GETPHOST				// givn an IP address, get it's physical host
	REQ_XLATE_HOST				// translate a [token/][project/]hostname into ID/hostname without validation of token if it exits.
	REQ_PLEDGE_LIST				// causes res mgr to generate a list of pledges based on a host name
	REQ_YANK_RES				// yank out a reservation causing flow-mods to drop
<<<<<<< HEAD
=======
	REQ_LISTULCAP				// user link capacity list
	
>>>>>>> 51876b42
)

const (
	ONE_GIG		int64 = 1024 * 1024 * 1024

<<<<<<< HEAD
	version 	string = "v3.1/17184"			// version bumped to 3.1 for steering (merged 7/18/2014)
=======
	version 	string = "v3.0/17224"
>>>>>>> 51876b42
)


// fq_mgr constants	(resets iota)
const (
				// offsets into the array of data passed to fq_mgr on requests
	FQ_IP1		int = iota		// ip address of host 1					(ie proactive reservation request)
	FQ_IP2						// ip address of host 2
	FQ_EXPIRY					// reservation expiry time 
	FQ_SPQ						// queue to map traffic to
	FQ_ID						// id used if reporting error asynch
	FQ_DIR_IN					// bool flag that indicates whether the flowmod direction is into switch or out of switch
	FQ_DSCP						// user supplied dscp that the data should have on egress
	FQ_EXTIP					// an external IP that is needed to setup flow mods when session traveling through a gateway
	FQ_EXTTY					// external IP type used in fmod command (either -D or -S)
	FQ_TPSPORT					// transport source port number
	FQ_TPDPORT					// transport dest port number
	FQ_SMAC						// mac addresses (src and dest)
	FQ_DMAC		
	FQ_NEXT_MAC					// mac address of next hop
	FQ_SWID						// switch ID
	FQ_PRI						// priority
	FQ_META_M
	FQ_META_S

	FQ_SIZE						// CAUTION:  this must be LAST as it indicates the size of the array needed

	FQ_QLIST	int = 0			// the list of current queue settings 	(set queues)
)

var (
	shell_cmd	string = "/bin/ksh"						// preferred shell, cfg can override in default section
	empty_str	string = ""								// go prevents &"", so these make generating a pointer to default strings easier
	default_sdn	string = "localhost:8080"				// default controller (skoogi)
	local_host	string = "localhost"

	cfg_data	map[string]map[string]*string			// things read from the configuration file

	/* 
		Channels that various goroutines listen to. Global so that all goroutines have access to them.
	*/
	nw_ch		chan	*ipc.Chmsg		// network 
	rmgr_ch		chan	*ipc.Chmsg		// reservation manager 
	osif_ch		chan	*ipc.Chmsg		// openstack interface
	fq_ch		chan	*ipc.Chmsg		// flow and queue manager
	am_ch		chan	*ipc.Chmsg		// agent manager channel

	tklr	*ipc.Tickler				// tickler that will drive periodic things like checkpointing

	pid int = 0							// process id for use in generating reservation names uniqueue across invocations
	res_nmseed	int = 0					// reservation name sequential value
	res_paused	bool = false			// set to true if reservations are paused

	super_cookie	*string; 			// the 'admin cookie' that the super user can use to manipulate a reservation

	tegu_sheep	*bleater.Bleater		// parent sheep that controls the 'master' bleating volume and is used by 'library' functions (allocated in init below)
	net_sheep	*bleater.Bleater		// indivual sheep for each goroutine (each is responsible for allocating their own sheep)
	am_sheep	*bleater.Bleater
	fq_sheep	*bleater.Bleater
	osif_sheep	*bleater.Bleater
	rm_sheep	*bleater.Bleater
	http_sheep	*bleater.Bleater
	qm_sheep	*bleater.Bleater

	/*
		http manager needs globals because the http callback doesn't allow private data to be passed
	*/
	priv_auth *string;					// type of authorisation needed for privledged commands (pause, resume, etc.)
)


//--------------------------------------------------------------------------------------------------------------------------

/*
	Paramters that may need to be passed to fq-mgr for either matching or setting in the action
*/
type Fq_parms struct {
	Ip1		*string				// ip of hosts or endpoints. if order is important ip1 is src
	Ip2		*string
	Tpsport	int					// transport layer source port
	Tpdport int					// transport layer dest port
	Swport	int					// the switch port 
	Smac	*string				// source mac
	Dmac	*string				// dest mac
	Dscp	int					// dscp mask to match if non-zero
	Meta	*string				// meta 
	Resub	*string				// list of tables to resubmit to
}

/*
	Main struct passed to fq-mgr that references the set of match and action parameters
*/
type Fq_req struct {
	Pri		int					// fmod priority
	Expiry	int64				// either a hard time or a timeout depending on the situation
	Id		*string				// id that fq-mgr will pass back if it indicates an error
	Table	int					// table to put the fmod into

	Dir_in	bool				// true if direction is inbound (bandwidth fmods)
	Spq		int					// switch's port for queue
	Extip	*string				// exterior IP address necessary for inter-tenant reservations
	Exttyp	*string				// external IP type (either -D or -S)

	Nxt_mac	*string				// mac of next hop
	Lbmac	*string				// late binding mac
	Swid	*string				// switch ID (either a dpid or host name for ovs)

	Match	*Fq_parms			// things to match on
	Action	*Fq_parms			// things to set in action
}

//--------------------------------------------------------------------------------------------------------------------------

/*
	Sets up the global variables needed by the whole package. This should be invoked by the 
	main tegu function (main/tegu.go).

	CAUTION:  this is not implemented as an init() function as we must pass information from the 
			main to here.  
*/
func Initialise( cfg_fname *string, nwch chan *ipc.Chmsg, rmch chan *ipc.Chmsg, osifch chan *ipc.Chmsg, fqch chan *ipc.Chmsg, amch chan *ipc.Chmsg ) (err error)  {

	err = nil

	def_log_dir := "."
	log_dir := &empty_str

	nw_ch = nwch;		
	rmgr_ch = rmch
	osif_ch = osifch
	fq_ch = fqch
	am_ch = amch
	

	tegu_sheep = bleater.Mk_bleater( 1, os.Stderr )		// the main (parent) bleater used by libraries and as master 'volume' control
	tegu_sheep.Set_prefix( "tegu" )

	pid = os.Getpid()							// used to keep reservation names unique across invocations

	tklr = ipc.Mk_tickler( 30 )				// shouldn't need more than 30 different tickle spots
	tklr.Add_spot( 2, rmgr_ch, REQ_NOOP, nil, 1 )	// a quick burst tickle to prevent a long block if the first goroutine to schedule a tickle schedules a long wait

	if cfg_fname != nil {
		cfg_data, err = config.Parse2strs( nil, *cfg_fname )		// capture config data as strings -- referenced as cfg_data["sect"]["key"] 
		if err != nil {
			err = fmt.Errorf( "unable to parse config file %s: %s", *cfg_fname, err )
			return
		}

		if p := cfg_data["default"]["shell"]; p != nil {
			shell_cmd = *p
		}
		if p := cfg_data["default"]["verbose"]; p != nil {
			 tegu_sheep.Set_level( uint( clike.Atoi( *p ) ) )
		}
		if log_dir = cfg_data["default"]["log_dir"]; log_dir == nil {
			log_dir = &def_log_dir
		}
	} else {
		cfg_data = nil
	}

	tegu_sheep.Add_child( gizmos.Get_sheep( ) )						// since we don't directly initialise the gizmo environment we ask for its sheep
	if *log_dir  != "stderr" {										// if overriden in config
		lfn := tegu_sheep.Mk_logfile_nm( log_dir, 86400 )
		tegu_sheep.Baa( 1, "switching to log file: %s", *lfn )
		tegu_sheep.Append_target( *lfn, false )						// switch bleaters to the log file rather than stderr
		go tegu_sheep.Sheep_herder( log_dir, 86400 )				// start the function that will roll the log now and again
	}

	return
}<|MERGE_RESOLUTION|>--- conflicted
+++ resolved
@@ -87,21 +87,14 @@
 	REQ_XLATE_HOST				// translate a [token/][project/]hostname into ID/hostname without validation of token if it exits.
 	REQ_PLEDGE_LIST				// causes res mgr to generate a list of pledges based on a host name
 	REQ_YANK_RES				// yank out a reservation causing flow-mods to drop
-<<<<<<< HEAD
-=======
 	REQ_LISTULCAP				// user link capacity list
 	
->>>>>>> 51876b42
 )
 
 const (
 	ONE_GIG		int64 = 1024 * 1024 * 1024
 
-<<<<<<< HEAD
 	version 	string = "v3.1/17184"			// version bumped to 3.1 for steering (merged 7/18/2014)
-=======
-	version 	string = "v3.0/17224"
->>>>>>> 51876b42
 )
 
 
